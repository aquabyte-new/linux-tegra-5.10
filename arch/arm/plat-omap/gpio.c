/*
 *  linux/arch/arm/plat-omap/gpio.c
 *
 * Support functions for OMAP GPIO
 *
 * Copyright (C) 2003-2005 Nokia Corporation
 * Written by Juha Yrjölä <juha.yrjola@nokia.com>
 *
 * Copyright (C) 2009 Texas Instruments
 * Added OMAP4 support - Santosh Shilimkar <santosh.shilimkar@ti.com>
 *
 * This program is free software; you can redistribute it and/or modify
 * it under the terms of the GNU General Public License version 2 as
 * published by the Free Software Foundation.
 */

#include <linux/init.h>
#include <linux/module.h>
#include <linux/interrupt.h>
#include <linux/sysdev.h>
#include <linux/err.h>
#include <linux/clk.h>
#include <linux/io.h>
#include <linux/slab.h>
#include <linux/pm_runtime.h>

#include <mach/hardware.h>
#include <asm/irq.h>
#include <mach/irqs.h>
#include <mach/gpio.h>
#include <asm/mach/irq.h>

/*
 * OMAP1510 GPIO registers
 */
#define OMAP1510_GPIO_DATA_INPUT	0x00
#define OMAP1510_GPIO_DATA_OUTPUT	0x04
#define OMAP1510_GPIO_DIR_CONTROL	0x08
#define OMAP1510_GPIO_INT_CONTROL	0x0c
#define OMAP1510_GPIO_INT_MASK		0x10
#define OMAP1510_GPIO_INT_STATUS	0x14
#define OMAP1510_GPIO_PIN_CONTROL	0x18

#define OMAP1510_IH_GPIO_BASE		64

/*
 * OMAP1610 specific GPIO registers
 */
#define OMAP1610_GPIO_REVISION		0x0000
#define OMAP1610_GPIO_SYSCONFIG		0x0010
#define OMAP1610_GPIO_SYSSTATUS		0x0014
#define OMAP1610_GPIO_IRQSTATUS1	0x0018
#define OMAP1610_GPIO_IRQENABLE1	0x001c
#define OMAP1610_GPIO_WAKEUPENABLE	0x0028
#define OMAP1610_GPIO_DATAIN		0x002c
#define OMAP1610_GPIO_DATAOUT		0x0030
#define OMAP1610_GPIO_DIRECTION		0x0034
#define OMAP1610_GPIO_EDGE_CTRL1	0x0038
#define OMAP1610_GPIO_EDGE_CTRL2	0x003c
#define OMAP1610_GPIO_CLEAR_IRQENABLE1	0x009c
#define OMAP1610_GPIO_CLEAR_WAKEUPENA	0x00a8
#define OMAP1610_GPIO_CLEAR_DATAOUT	0x00b0
#define OMAP1610_GPIO_SET_IRQENABLE1	0x00dc
#define OMAP1610_GPIO_SET_WAKEUPENA	0x00e8
#define OMAP1610_GPIO_SET_DATAOUT	0x00f0

/*
 * OMAP7XX specific GPIO registers
 */
#define OMAP7XX_GPIO_DATA_INPUT		0x00
#define OMAP7XX_GPIO_DATA_OUTPUT	0x04
#define OMAP7XX_GPIO_DIR_CONTROL	0x08
#define OMAP7XX_GPIO_INT_CONTROL	0x0c
#define OMAP7XX_GPIO_INT_MASK		0x10
#define OMAP7XX_GPIO_INT_STATUS		0x14

/*
 * omap2+ specific GPIO registers
 */
#define OMAP24XX_GPIO_REVISION		0x0000
#define OMAP24XX_GPIO_IRQSTATUS1	0x0018
#define OMAP24XX_GPIO_IRQSTATUS2	0x0028
#define OMAP24XX_GPIO_IRQENABLE2	0x002c
#define OMAP24XX_GPIO_IRQENABLE1	0x001c
#define OMAP24XX_GPIO_WAKE_EN		0x0020
#define OMAP24XX_GPIO_CTRL		0x0030
#define OMAP24XX_GPIO_OE		0x0034
#define OMAP24XX_GPIO_DATAIN		0x0038
#define OMAP24XX_GPIO_DATAOUT		0x003c
#define OMAP24XX_GPIO_LEVELDETECT0	0x0040
#define OMAP24XX_GPIO_LEVELDETECT1	0x0044
#define OMAP24XX_GPIO_RISINGDETECT	0x0048
#define OMAP24XX_GPIO_FALLINGDETECT	0x004c
#define OMAP24XX_GPIO_DEBOUNCE_EN	0x0050
#define OMAP24XX_GPIO_DEBOUNCE_VAL	0x0054
#define OMAP24XX_GPIO_CLEARIRQENABLE1	0x0060
#define OMAP24XX_GPIO_SETIRQENABLE1	0x0064
#define OMAP24XX_GPIO_CLEARWKUENA	0x0080
#define OMAP24XX_GPIO_SETWKUENA		0x0084
#define OMAP24XX_GPIO_CLEARDATAOUT	0x0090
#define OMAP24XX_GPIO_SETDATAOUT	0x0094

#define OMAP4_GPIO_REVISION		0x0000
#define OMAP4_GPIO_EOI			0x0020
#define OMAP4_GPIO_IRQSTATUSRAW0	0x0024
#define OMAP4_GPIO_IRQSTATUSRAW1	0x0028
#define OMAP4_GPIO_IRQSTATUS0		0x002c
#define OMAP4_GPIO_IRQSTATUS1		0x0030
#define OMAP4_GPIO_IRQSTATUSSET0	0x0034
#define OMAP4_GPIO_IRQSTATUSSET1	0x0038
#define OMAP4_GPIO_IRQSTATUSCLR0	0x003c
#define OMAP4_GPIO_IRQSTATUSCLR1	0x0040
#define OMAP4_GPIO_IRQWAKEN0		0x0044
#define OMAP4_GPIO_IRQWAKEN1		0x0048
#define OMAP4_GPIO_IRQENABLE1		0x011c
#define OMAP4_GPIO_WAKE_EN		0x0120
#define OMAP4_GPIO_IRQSTATUS2		0x0128
#define OMAP4_GPIO_IRQENABLE2		0x012c
#define OMAP4_GPIO_CTRL			0x0130
#define OMAP4_GPIO_OE			0x0134
#define OMAP4_GPIO_DATAIN		0x0138
#define OMAP4_GPIO_DATAOUT		0x013c
#define OMAP4_GPIO_LEVELDETECT0		0x0140
#define OMAP4_GPIO_LEVELDETECT1		0x0144
#define OMAP4_GPIO_RISINGDETECT		0x0148
#define OMAP4_GPIO_FALLINGDETECT	0x014c
#define OMAP4_GPIO_DEBOUNCENABLE	0x0150
#define OMAP4_GPIO_DEBOUNCINGTIME	0x0154
#define OMAP4_GPIO_CLEARIRQENABLE1	0x0160
#define OMAP4_GPIO_SETIRQENABLE1	0x0164
#define OMAP4_GPIO_CLEARWKUENA		0x0180
#define OMAP4_GPIO_SETWKUENA		0x0184
#define OMAP4_GPIO_CLEARDATAOUT		0x0190
#define OMAP4_GPIO_SETDATAOUT		0x0194

struct gpio_bank {
	unsigned long pbase;
	void __iomem *base;
	u16 irq;
	u16 virtual_irq_start;
	int method;
#if defined(CONFIG_ARCH_OMAP16XX) || defined(CONFIG_ARCH_OMAP2PLUS)
	u32 suspend_wakeup;
	u32 saved_wakeup;
#endif
	u32 non_wakeup_gpios;
	u32 enabled_non_wakeup_gpios;

	u32 saved_datain;
	u32 saved_fallingdetect;
	u32 saved_risingdetect;
	u32 level_mask;
	u32 toggle_mask;
	spinlock_t lock;
	struct gpio_chip chip;
	struct clk *dbck;
	u32 mod_usage;
	u32 dbck_enable_mask;
	struct device *dev;
	bool dbck_flag;
	int stride;
};

#ifdef CONFIG_ARCH_OMAP3
struct omap3_gpio_regs {
	u32 irqenable1;
	u32 irqenable2;
	u32 wake_en;
	u32 ctrl;
	u32 oe;
	u32 leveldetect0;
	u32 leveldetect1;
	u32 risingdetect;
	u32 fallingdetect;
	u32 dataout;
};

static struct omap3_gpio_regs gpio_context[OMAP34XX_NR_GPIOS];
#endif

/*
 * TODO: Cleanup gpio_bank usage as it is having information
 * related to all instances of the device
 */
static struct gpio_bank *gpio_bank;

static int bank_width;

/* TODO: Analyze removing gpio_bank_count usage from driver code */
int gpio_bank_count;

static inline struct gpio_bank *get_gpio_bank(int gpio)
{
	if (cpu_is_omap15xx()) {
		if (OMAP_GPIO_IS_MPUIO(gpio))
			return &gpio_bank[0];
		return &gpio_bank[1];
	}
	if (cpu_is_omap16xx()) {
		if (OMAP_GPIO_IS_MPUIO(gpio))
			return &gpio_bank[0];
		return &gpio_bank[1 + (gpio >> 4)];
	}
	if (cpu_is_omap7xx()) {
		if (OMAP_GPIO_IS_MPUIO(gpio))
			return &gpio_bank[0];
		return &gpio_bank[1 + (gpio >> 5)];
	}
	if (cpu_is_omap24xx())
		return &gpio_bank[gpio >> 5];
	if (cpu_is_omap34xx() || cpu_is_omap44xx())
		return &gpio_bank[gpio >> 5];
	BUG();
	return NULL;
}

static inline int get_gpio_index(int gpio)
{
	if (cpu_is_omap7xx())
		return gpio & 0x1f;
	if (cpu_is_omap24xx())
		return gpio & 0x1f;
	if (cpu_is_omap34xx() || cpu_is_omap44xx())
		return gpio & 0x1f;
	return gpio & 0x0f;
}

static inline int gpio_valid(int gpio)
{
	if (gpio < 0)
		return -1;
	if (cpu_class_is_omap1() && OMAP_GPIO_IS_MPUIO(gpio)) {
		if (gpio >= OMAP_MAX_GPIO_LINES + 16)
			return -1;
		return 0;
	}
	if (cpu_is_omap15xx() && gpio < 16)
		return 0;
	if ((cpu_is_omap16xx()) && gpio < 64)
		return 0;
	if (cpu_is_omap7xx() && gpio < 192)
		return 0;
	if (cpu_is_omap2420() && gpio < 128)
		return 0;
	if (cpu_is_omap2430() && gpio < 160)
		return 0;
	if ((cpu_is_omap34xx() || cpu_is_omap44xx()) && gpio < 192)
		return 0;
	return -1;
}

static int check_gpio(int gpio)
{
	if (unlikely(gpio_valid(gpio) < 0)) {
		printk(KERN_ERR "omap-gpio: invalid GPIO %d\n", gpio);
		dump_stack();
		return -1;
	}
	return 0;
}

static void _set_gpio_direction(struct gpio_bank *bank, int gpio, int is_input)
{
	void __iomem *reg = bank->base;
	u32 l;

	switch (bank->method) {
#ifdef CONFIG_ARCH_OMAP1
	case METHOD_MPUIO:
		reg += OMAP_MPUIO_IO_CNTL / bank->stride;
		break;
#endif
#ifdef CONFIG_ARCH_OMAP15XX
	case METHOD_GPIO_1510:
		reg += OMAP1510_GPIO_DIR_CONTROL;
		break;
#endif
#ifdef CONFIG_ARCH_OMAP16XX
	case METHOD_GPIO_1610:
		reg += OMAP1610_GPIO_DIRECTION;
		break;
#endif
#if defined(CONFIG_ARCH_OMAP730) || defined(CONFIG_ARCH_OMAP850)
	case METHOD_GPIO_7XX:
		reg += OMAP7XX_GPIO_DIR_CONTROL;
		break;
#endif
#if defined(CONFIG_ARCH_OMAP2) || defined(CONFIG_ARCH_OMAP3)
	case METHOD_GPIO_24XX:
		reg += OMAP24XX_GPIO_OE;
		break;
#endif
#if defined(CONFIG_ARCH_OMAP4)
	case METHOD_GPIO_44XX:
		reg += OMAP4_GPIO_OE;
		break;
#endif
	default:
		WARN_ON(1);
		return;
	}
	l = __raw_readl(reg);
	if (is_input)
		l |= 1 << gpio;
	else
		l &= ~(1 << gpio);
	__raw_writel(l, reg);
}

static void _set_gpio_dataout(struct gpio_bank *bank, int gpio, int enable)
{
	void __iomem *reg = bank->base;
	u32 l = 0;

	switch (bank->method) {
#ifdef CONFIG_ARCH_OMAP1
	case METHOD_MPUIO:
		reg += OMAP_MPUIO_OUTPUT / bank->stride;
		l = __raw_readl(reg);
		if (enable)
			l |= 1 << gpio;
		else
			l &= ~(1 << gpio);
		break;
#endif
#ifdef CONFIG_ARCH_OMAP15XX
	case METHOD_GPIO_1510:
		reg += OMAP1510_GPIO_DATA_OUTPUT;
		l = __raw_readl(reg);
		if (enable)
			l |= 1 << gpio;
		else
			l &= ~(1 << gpio);
		break;
#endif
#ifdef CONFIG_ARCH_OMAP16XX
	case METHOD_GPIO_1610:
		if (enable)
			reg += OMAP1610_GPIO_SET_DATAOUT;
		else
			reg += OMAP1610_GPIO_CLEAR_DATAOUT;
		l = 1 << gpio;
		break;
#endif
#if defined(CONFIG_ARCH_OMAP730) || defined(CONFIG_ARCH_OMAP850)
	case METHOD_GPIO_7XX:
		reg += OMAP7XX_GPIO_DATA_OUTPUT;
		l = __raw_readl(reg);
		if (enable)
			l |= 1 << gpio;
		else
			l &= ~(1 << gpio);
		break;
#endif
#if defined(CONFIG_ARCH_OMAP2) || defined(CONFIG_ARCH_OMAP3)
	case METHOD_GPIO_24XX:
		if (enable)
			reg += OMAP24XX_GPIO_SETDATAOUT;
		else
			reg += OMAP24XX_GPIO_CLEARDATAOUT;
		l = 1 << gpio;
		break;
#endif
#ifdef CONFIG_ARCH_OMAP4
	case METHOD_GPIO_44XX:
		if (enable)
			reg += OMAP4_GPIO_SETDATAOUT;
		else
			reg += OMAP4_GPIO_CLEARDATAOUT;
		l = 1 << gpio;
		break;
#endif
	default:
		WARN_ON(1);
		return;
	}
	__raw_writel(l, reg);
}

static int _get_gpio_datain(struct gpio_bank *bank, int gpio)
{
	void __iomem *reg;

	if (check_gpio(gpio) < 0)
		return -EINVAL;
	reg = bank->base;
	switch (bank->method) {
#ifdef CONFIG_ARCH_OMAP1
	case METHOD_MPUIO:
		reg += OMAP_MPUIO_INPUT_LATCH / bank->stride;
		break;
#endif
#ifdef CONFIG_ARCH_OMAP15XX
	case METHOD_GPIO_1510:
		reg += OMAP1510_GPIO_DATA_INPUT;
		break;
#endif
#ifdef CONFIG_ARCH_OMAP16XX
	case METHOD_GPIO_1610:
		reg += OMAP1610_GPIO_DATAIN;
		break;
#endif
#if defined(CONFIG_ARCH_OMAP730) || defined(CONFIG_ARCH_OMAP850)
	case METHOD_GPIO_7XX:
		reg += OMAP7XX_GPIO_DATA_INPUT;
		break;
#endif
#if defined(CONFIG_ARCH_OMAP2) || defined(CONFIG_ARCH_OMAP3)
	case METHOD_GPIO_24XX:
		reg += OMAP24XX_GPIO_DATAIN;
		break;
#endif
#ifdef CONFIG_ARCH_OMAP4
	case METHOD_GPIO_44XX:
		reg += OMAP4_GPIO_DATAIN;
		break;
#endif
	default:
		return -EINVAL;
	}
	return (__raw_readl(reg)
			& (1 << get_gpio_index(gpio))) != 0;
}

static int _get_gpio_dataout(struct gpio_bank *bank, int gpio)
{
	void __iomem *reg;

	if (check_gpio(gpio) < 0)
		return -EINVAL;
	reg = bank->base;

	switch (bank->method) {
#ifdef CONFIG_ARCH_OMAP1
	case METHOD_MPUIO:
		reg += OMAP_MPUIO_OUTPUT / bank->stride;
		break;
#endif
#ifdef CONFIG_ARCH_OMAP15XX
	case METHOD_GPIO_1510:
		reg += OMAP1510_GPIO_DATA_OUTPUT;
		break;
#endif
#ifdef CONFIG_ARCH_OMAP16XX
	case METHOD_GPIO_1610:
		reg += OMAP1610_GPIO_DATAOUT;
		break;
#endif
#if defined(CONFIG_ARCH_OMAP730) || defined(CONFIG_ARCH_OMAP850)
	case METHOD_GPIO_7XX:
		reg += OMAP7XX_GPIO_DATA_OUTPUT;
		break;
#endif
#if defined(CONFIG_ARCH_OMAP2) || defined(CONFIG_ARCH_OMAP3)
	case METHOD_GPIO_24XX:
		reg += OMAP24XX_GPIO_DATAOUT;
		break;
#endif
#ifdef CONFIG_ARCH_OMAP4
	case METHOD_GPIO_44XX:
		reg += OMAP4_GPIO_DATAOUT;
		break;
#endif
	default:
		return -EINVAL;
	}

	return (__raw_readl(reg) & (1 << get_gpio_index(gpio))) != 0;
}

#define MOD_REG_BIT(reg, bit_mask, set)	\
do {	\
	int l = __raw_readl(base + reg); \
	if (set) l |= bit_mask; \
	else l &= ~bit_mask; \
	__raw_writel(l, base + reg); \
} while(0)

/**
 * _set_gpio_debounce - low level gpio debounce time
 * @bank: the gpio bank we're acting upon
 * @gpio: the gpio number on this @gpio
 * @debounce: debounce time to use
 *
 * OMAP's debounce time is in 31us steps so we need
 * to convert and round up to the closest unit.
 */
static void _set_gpio_debounce(struct gpio_bank *bank, unsigned gpio,
		unsigned debounce)
{
	void __iomem		*reg = bank->base;
	u32			val;
	u32			l;

	if (!bank->dbck_flag)
		return;

	if (debounce < 32)
		debounce = 0x01;
	else if (debounce > 7936)
		debounce = 0xff;
	else
		debounce = (debounce / 0x1f) - 1;

	l = 1 << get_gpio_index(gpio);

	if (bank->method == METHOD_GPIO_44XX)
		reg += OMAP4_GPIO_DEBOUNCINGTIME;
	else
		reg += OMAP24XX_GPIO_DEBOUNCE_VAL;

	__raw_writel(debounce, reg);

	reg = bank->base;
	if (bank->method == METHOD_GPIO_44XX)
		reg += OMAP4_GPIO_DEBOUNCENABLE;
	else
		reg += OMAP24XX_GPIO_DEBOUNCE_EN;

	val = __raw_readl(reg);

	if (debounce) {
		val |= l;
		clk_enable(bank->dbck);
	} else {
		val &= ~l;
		clk_disable(bank->dbck);
	}
	bank->dbck_enable_mask = val;

	__raw_writel(val, reg);
}

#ifdef CONFIG_ARCH_OMAP2PLUS
static inline void set_24xx_gpio_triggering(struct gpio_bank *bank, int gpio,
						int trigger)
{
	void __iomem *base = bank->base;
	u32 gpio_bit = 1 << gpio;
	u32 val;

	if (cpu_is_omap44xx()) {
		MOD_REG_BIT(OMAP4_GPIO_LEVELDETECT0, gpio_bit,
			trigger & IRQ_TYPE_LEVEL_LOW);
		MOD_REG_BIT(OMAP4_GPIO_LEVELDETECT1, gpio_bit,
			trigger & IRQ_TYPE_LEVEL_HIGH);
		MOD_REG_BIT(OMAP4_GPIO_RISINGDETECT, gpio_bit,
			trigger & IRQ_TYPE_EDGE_RISING);
		MOD_REG_BIT(OMAP4_GPIO_FALLINGDETECT, gpio_bit,
			trigger & IRQ_TYPE_EDGE_FALLING);
	} else {
		MOD_REG_BIT(OMAP24XX_GPIO_LEVELDETECT0, gpio_bit,
			trigger & IRQ_TYPE_LEVEL_LOW);
		MOD_REG_BIT(OMAP24XX_GPIO_LEVELDETECT1, gpio_bit,
			trigger & IRQ_TYPE_LEVEL_HIGH);
		MOD_REG_BIT(OMAP24XX_GPIO_RISINGDETECT, gpio_bit,
			trigger & IRQ_TYPE_EDGE_RISING);
		MOD_REG_BIT(OMAP24XX_GPIO_FALLINGDETECT, gpio_bit,
			trigger & IRQ_TYPE_EDGE_FALLING);
	}
	if (likely(!(bank->non_wakeup_gpios & gpio_bit))) {
		if (cpu_is_omap44xx()) {
			if (trigger != 0)
				__raw_writel(1 << gpio, bank->base+
						OMAP4_GPIO_IRQWAKEN0);
			else {
				val = __raw_readl(bank->base +
							OMAP4_GPIO_IRQWAKEN0);
				__raw_writel(val & (~(1 << gpio)), bank->base +
							 OMAP4_GPIO_IRQWAKEN0);
			}
		} else {
			/*
			 * GPIO wakeup request can only be generated on edge
			 * transitions
			 */
			if (trigger & IRQ_TYPE_EDGE_BOTH)
				__raw_writel(1 << gpio, bank->base
					+ OMAP24XX_GPIO_SETWKUENA);
			else
				__raw_writel(1 << gpio, bank->base
					+ OMAP24XX_GPIO_CLEARWKUENA);
		}
	}
	/* This part needs to be executed always for OMAP34xx */
	if (cpu_is_omap34xx() || (bank->non_wakeup_gpios & gpio_bit)) {
		/*
		 * Log the edge gpio and manually trigger the IRQ
		 * after resume if the input level changes
		 * to avoid irq lost during PER RET/OFF mode
		 * Applies for omap2 non-wakeup gpio and all omap3 gpios
		 */
		if (trigger & IRQ_TYPE_EDGE_BOTH)
			bank->enabled_non_wakeup_gpios |= gpio_bit;
		else
			bank->enabled_non_wakeup_gpios &= ~gpio_bit;
	}

	if (cpu_is_omap44xx()) {
		bank->level_mask =
			__raw_readl(bank->base + OMAP4_GPIO_LEVELDETECT0) |
			__raw_readl(bank->base + OMAP4_GPIO_LEVELDETECT1);
	} else {
		bank->level_mask =
			__raw_readl(bank->base + OMAP24XX_GPIO_LEVELDETECT0) |
			__raw_readl(bank->base + OMAP24XX_GPIO_LEVELDETECT1);
	}
}
#endif

#ifdef CONFIG_ARCH_OMAP1
/*
 * This only applies to chips that can't do both rising and falling edge
 * detection at once.  For all other chips, this function is a noop.
 */
static void _toggle_gpio_edge_triggering(struct gpio_bank *bank, int gpio)
{
	void __iomem *reg = bank->base;
	u32 l = 0;

	switch (bank->method) {
	case METHOD_MPUIO:
		reg += OMAP_MPUIO_GPIO_INT_EDGE / bank->stride;
		break;
#ifdef CONFIG_ARCH_OMAP15XX
	case METHOD_GPIO_1510:
		reg += OMAP1510_GPIO_INT_CONTROL;
		break;
#endif
#if defined(CONFIG_ARCH_OMAP730) || defined(CONFIG_ARCH_OMAP850)
	case METHOD_GPIO_7XX:
		reg += OMAP7XX_GPIO_INT_CONTROL;
		break;
#endif
	default:
		return;
	}

	l = __raw_readl(reg);
	if ((l >> gpio) & 1)
		l &= ~(1 << gpio);
	else
		l |= 1 << gpio;

	__raw_writel(l, reg);
}
#endif

static int _set_gpio_triggering(struct gpio_bank *bank, int gpio, int trigger)
{
	void __iomem *reg = bank->base;
	u32 l = 0;

	switch (bank->method) {
#ifdef CONFIG_ARCH_OMAP1
	case METHOD_MPUIO:
		reg += OMAP_MPUIO_GPIO_INT_EDGE / bank->stride;
		l = __raw_readl(reg);
		if ((trigger & IRQ_TYPE_SENSE_MASK) == IRQ_TYPE_EDGE_BOTH)
			bank->toggle_mask |= 1 << gpio;
		if (trigger & IRQ_TYPE_EDGE_RISING)
			l |= 1 << gpio;
		else if (trigger & IRQ_TYPE_EDGE_FALLING)
			l &= ~(1 << gpio);
		else
			goto bad;
		break;
#endif
#ifdef CONFIG_ARCH_OMAP15XX
	case METHOD_GPIO_1510:
		reg += OMAP1510_GPIO_INT_CONTROL;
		l = __raw_readl(reg);
		if ((trigger & IRQ_TYPE_SENSE_MASK) == IRQ_TYPE_EDGE_BOTH)
			bank->toggle_mask |= 1 << gpio;
		if (trigger & IRQ_TYPE_EDGE_RISING)
			l |= 1 << gpio;
		else if (trigger & IRQ_TYPE_EDGE_FALLING)
			l &= ~(1 << gpio);
		else
			goto bad;
		break;
#endif
#ifdef CONFIG_ARCH_OMAP16XX
	case METHOD_GPIO_1610:
		if (gpio & 0x08)
			reg += OMAP1610_GPIO_EDGE_CTRL2;
		else
			reg += OMAP1610_GPIO_EDGE_CTRL1;
		gpio &= 0x07;
		l = __raw_readl(reg);
		l &= ~(3 << (gpio << 1));
		if (trigger & IRQ_TYPE_EDGE_RISING)
			l |= 2 << (gpio << 1);
		if (trigger & IRQ_TYPE_EDGE_FALLING)
			l |= 1 << (gpio << 1);
		if (trigger)
			/* Enable wake-up during idle for dynamic tick */
			__raw_writel(1 << gpio, bank->base + OMAP1610_GPIO_SET_WAKEUPENA);
		else
			__raw_writel(1 << gpio, bank->base + OMAP1610_GPIO_CLEAR_WAKEUPENA);
		break;
#endif
#if defined(CONFIG_ARCH_OMAP730) || defined(CONFIG_ARCH_OMAP850)
	case METHOD_GPIO_7XX:
		reg += OMAP7XX_GPIO_INT_CONTROL;
		l = __raw_readl(reg);
		if ((trigger & IRQ_TYPE_SENSE_MASK) == IRQ_TYPE_EDGE_BOTH)
			bank->toggle_mask |= 1 << gpio;
		if (trigger & IRQ_TYPE_EDGE_RISING)
			l |= 1 << gpio;
		else if (trigger & IRQ_TYPE_EDGE_FALLING)
			l &= ~(1 << gpio);
		else
			goto bad;
		break;
#endif
#ifdef CONFIG_ARCH_OMAP2PLUS
	case METHOD_GPIO_24XX:
	case METHOD_GPIO_44XX:
		set_24xx_gpio_triggering(bank, gpio, trigger);
		return 0;
#endif
	default:
		goto bad;
	}
	__raw_writel(l, reg);
	return 0;
bad:
	return -EINVAL;
}

static int gpio_irq_type(struct irq_data *d, unsigned type)
{
	struct gpio_bank *bank;
	unsigned gpio;
	int retval;
	unsigned long flags;

	if (!cpu_class_is_omap2() && d->irq > IH_MPUIO_BASE)
		gpio = OMAP_MPUIO(d->irq - IH_MPUIO_BASE);
	else
		gpio = d->irq - IH_GPIO_BASE;

	if (check_gpio(gpio) < 0)
		return -EINVAL;

	if (type & ~IRQ_TYPE_SENSE_MASK)
		return -EINVAL;

	/* OMAP1 allows only only edge triggering */
	if (!cpu_class_is_omap2()
			&& (type & (IRQ_TYPE_LEVEL_LOW|IRQ_TYPE_LEVEL_HIGH)))
		return -EINVAL;

	bank = irq_data_get_irq_chip_data(d);
	spin_lock_irqsave(&bank->lock, flags);
	retval = _set_gpio_triggering(bank, get_gpio_index(gpio), type);
	if (retval == 0) {
<<<<<<< HEAD
		struct irq_desc *d = irq_to_desc(irq);

		d->status &= ~IRQ_TYPE_SENSE_MASK;
		d->status |= type;
=======
		irq_desc[d->irq].status &= ~IRQ_TYPE_SENSE_MASK;
		irq_desc[d->irq].status |= type;
>>>>>>> bbba7560
	}
	spin_unlock_irqrestore(&bank->lock, flags);

	if (type & (IRQ_TYPE_LEVEL_LOW | IRQ_TYPE_LEVEL_HIGH))
		__set_irq_handler_unlocked(d->irq, handle_level_irq);
	else if (type & (IRQ_TYPE_EDGE_FALLING | IRQ_TYPE_EDGE_RISING))
		__set_irq_handler_unlocked(d->irq, handle_edge_irq);

	return retval;
}

static void _clear_gpio_irqbank(struct gpio_bank *bank, int gpio_mask)
{
	void __iomem *reg = bank->base;

	switch (bank->method) {
#ifdef CONFIG_ARCH_OMAP1
	case METHOD_MPUIO:
		/* MPUIO irqstatus is reset by reading the status register,
		 * so do nothing here */
		return;
#endif
#ifdef CONFIG_ARCH_OMAP15XX
	case METHOD_GPIO_1510:
		reg += OMAP1510_GPIO_INT_STATUS;
		break;
#endif
#ifdef CONFIG_ARCH_OMAP16XX
	case METHOD_GPIO_1610:
		reg += OMAP1610_GPIO_IRQSTATUS1;
		break;
#endif
#if defined(CONFIG_ARCH_OMAP730) || defined(CONFIG_ARCH_OMAP850)
	case METHOD_GPIO_7XX:
		reg += OMAP7XX_GPIO_INT_STATUS;
		break;
#endif
#if defined(CONFIG_ARCH_OMAP2) || defined(CONFIG_ARCH_OMAP3)
	case METHOD_GPIO_24XX:
		reg += OMAP24XX_GPIO_IRQSTATUS1;
		break;
#endif
#if defined(CONFIG_ARCH_OMAP4)
	case METHOD_GPIO_44XX:
		reg += OMAP4_GPIO_IRQSTATUS0;
		break;
#endif
	default:
		WARN_ON(1);
		return;
	}
	__raw_writel(gpio_mask, reg);

	/* Workaround for clearing DSP GPIO interrupts to allow retention */
	if (cpu_is_omap24xx() || cpu_is_omap34xx())
		reg = bank->base + OMAP24XX_GPIO_IRQSTATUS2;
	else if (cpu_is_omap44xx())
		reg = bank->base + OMAP4_GPIO_IRQSTATUS1;

	if (cpu_is_omap24xx() || cpu_is_omap34xx() || cpu_is_omap44xx()) {
		__raw_writel(gpio_mask, reg);

	/* Flush posted write for the irq status to avoid spurious interrupts */
	__raw_readl(reg);
	}
}

static inline void _clear_gpio_irqstatus(struct gpio_bank *bank, int gpio)
{
	_clear_gpio_irqbank(bank, 1 << get_gpio_index(gpio));
}

static u32 _get_gpio_irqbank_mask(struct gpio_bank *bank)
{
	void __iomem *reg = bank->base;
	int inv = 0;
	u32 l;
	u32 mask;

	switch (bank->method) {
#ifdef CONFIG_ARCH_OMAP1
	case METHOD_MPUIO:
		reg += OMAP_MPUIO_GPIO_MASKIT / bank->stride;
		mask = 0xffff;
		inv = 1;
		break;
#endif
#ifdef CONFIG_ARCH_OMAP15XX
	case METHOD_GPIO_1510:
		reg += OMAP1510_GPIO_INT_MASK;
		mask = 0xffff;
		inv = 1;
		break;
#endif
#ifdef CONFIG_ARCH_OMAP16XX
	case METHOD_GPIO_1610:
		reg += OMAP1610_GPIO_IRQENABLE1;
		mask = 0xffff;
		break;
#endif
#if defined(CONFIG_ARCH_OMAP730) || defined(CONFIG_ARCH_OMAP850)
	case METHOD_GPIO_7XX:
		reg += OMAP7XX_GPIO_INT_MASK;
		mask = 0xffffffff;
		inv = 1;
		break;
#endif
#if defined(CONFIG_ARCH_OMAP2) || defined(CONFIG_ARCH_OMAP3)
	case METHOD_GPIO_24XX:
		reg += OMAP24XX_GPIO_IRQENABLE1;
		mask = 0xffffffff;
		break;
#endif
#if defined(CONFIG_ARCH_OMAP4)
	case METHOD_GPIO_44XX:
		reg += OMAP4_GPIO_IRQSTATUSSET0;
		mask = 0xffffffff;
		break;
#endif
	default:
		WARN_ON(1);
		return 0;
	}

	l = __raw_readl(reg);
	if (inv)
		l = ~l;
	l &= mask;
	return l;
}

static void _enable_gpio_irqbank(struct gpio_bank *bank, int gpio_mask, int enable)
{
	void __iomem *reg = bank->base;
	u32 l;

	switch (bank->method) {
#ifdef CONFIG_ARCH_OMAP1
	case METHOD_MPUIO:
		reg += OMAP_MPUIO_GPIO_MASKIT / bank->stride;
		l = __raw_readl(reg);
		if (enable)
			l &= ~(gpio_mask);
		else
			l |= gpio_mask;
		break;
#endif
#ifdef CONFIG_ARCH_OMAP15XX
	case METHOD_GPIO_1510:
		reg += OMAP1510_GPIO_INT_MASK;
		l = __raw_readl(reg);
		if (enable)
			l &= ~(gpio_mask);
		else
			l |= gpio_mask;
		break;
#endif
#ifdef CONFIG_ARCH_OMAP16XX
	case METHOD_GPIO_1610:
		if (enable)
			reg += OMAP1610_GPIO_SET_IRQENABLE1;
		else
			reg += OMAP1610_GPIO_CLEAR_IRQENABLE1;
		l = gpio_mask;
		break;
#endif
#if defined(CONFIG_ARCH_OMAP730) || defined(CONFIG_ARCH_OMAP850)
	case METHOD_GPIO_7XX:
		reg += OMAP7XX_GPIO_INT_MASK;
		l = __raw_readl(reg);
		if (enable)
			l &= ~(gpio_mask);
		else
			l |= gpio_mask;
		break;
#endif
#if defined(CONFIG_ARCH_OMAP2) || defined(CONFIG_ARCH_OMAP3)
	case METHOD_GPIO_24XX:
		if (enable)
			reg += OMAP24XX_GPIO_SETIRQENABLE1;
		else
			reg += OMAP24XX_GPIO_CLEARIRQENABLE1;
		l = gpio_mask;
		break;
#endif
#ifdef CONFIG_ARCH_OMAP4
	case METHOD_GPIO_44XX:
		if (enable)
			reg += OMAP4_GPIO_IRQSTATUSSET0;
		else
			reg += OMAP4_GPIO_IRQSTATUSCLR0;
		l = gpio_mask;
		break;
#endif
	default:
		WARN_ON(1);
		return;
	}
	__raw_writel(l, reg);
}

static inline void _set_gpio_irqenable(struct gpio_bank *bank, int gpio, int enable)
{
	_enable_gpio_irqbank(bank, 1 << get_gpio_index(gpio), enable);
}

/*
 * Note that ENAWAKEUP needs to be enabled in GPIO_SYSCONFIG register.
 * 1510 does not seem to have a wake-up register. If JTAG is connected
 * to the target, system will wake up always on GPIO events. While
 * system is running all registered GPIO interrupts need to have wake-up
 * enabled. When system is suspended, only selected GPIO interrupts need
 * to have wake-up enabled.
 */
static int _set_gpio_wakeup(struct gpio_bank *bank, int gpio, int enable)
{
	unsigned long uninitialized_var(flags);

	switch (bank->method) {
#ifdef CONFIG_ARCH_OMAP16XX
	case METHOD_MPUIO:
	case METHOD_GPIO_1610:
		spin_lock_irqsave(&bank->lock, flags);
		if (enable)
			bank->suspend_wakeup |= (1 << gpio);
		else
			bank->suspend_wakeup &= ~(1 << gpio);
		spin_unlock_irqrestore(&bank->lock, flags);
		return 0;
#endif
#ifdef CONFIG_ARCH_OMAP2PLUS
	case METHOD_GPIO_24XX:
	case METHOD_GPIO_44XX:
		if (bank->non_wakeup_gpios & (1 << gpio)) {
			printk(KERN_ERR "Unable to modify wakeup on "
					"non-wakeup GPIO%d\n",
					(bank - gpio_bank) * 32 + gpio);
			return -EINVAL;
		}
		spin_lock_irqsave(&bank->lock, flags);
		if (enable)
			bank->suspend_wakeup |= (1 << gpio);
		else
			bank->suspend_wakeup &= ~(1 << gpio);
		spin_unlock_irqrestore(&bank->lock, flags);
		return 0;
#endif
	default:
		printk(KERN_ERR "Can't enable GPIO wakeup for method %i\n",
		       bank->method);
		return -EINVAL;
	}
}

static void _reset_gpio(struct gpio_bank *bank, int gpio)
{
	_set_gpio_direction(bank, get_gpio_index(gpio), 1);
	_set_gpio_irqenable(bank, gpio, 0);
	_clear_gpio_irqstatus(bank, gpio);
	_set_gpio_triggering(bank, get_gpio_index(gpio), IRQ_TYPE_NONE);
}

/* Use disable_irq_wake() and enable_irq_wake() functions from drivers */
static int gpio_wake_enable(struct irq_data *d, unsigned int enable)
{
	unsigned int gpio = d->irq - IH_GPIO_BASE;
	struct gpio_bank *bank;
	int retval;

	if (check_gpio(gpio) < 0)
		return -ENODEV;
	bank = irq_data_get_irq_chip_data(d);
	retval = _set_gpio_wakeup(bank, get_gpio_index(gpio), enable);

	return retval;
}

static int omap_gpio_request(struct gpio_chip *chip, unsigned offset)
{
	struct gpio_bank *bank = container_of(chip, struct gpio_bank, chip);
	unsigned long flags;

	spin_lock_irqsave(&bank->lock, flags);

	/* Set trigger to none. You need to enable the desired trigger with
	 * request_irq() or set_irq_type().
	 */
	_set_gpio_triggering(bank, offset, IRQ_TYPE_NONE);

#ifdef CONFIG_ARCH_OMAP15XX
	if (bank->method == METHOD_GPIO_1510) {
		void __iomem *reg;

		/* Claim the pin for MPU */
		reg = bank->base + OMAP1510_GPIO_PIN_CONTROL;
		__raw_writel(__raw_readl(reg) | (1 << offset), reg);
	}
#endif
	if (!cpu_class_is_omap1()) {
		if (!bank->mod_usage) {
			void __iomem *reg = bank->base;
			u32 ctrl;

			if (cpu_is_omap24xx() || cpu_is_omap34xx())
				reg += OMAP24XX_GPIO_CTRL;
			else if (cpu_is_omap44xx())
				reg += OMAP4_GPIO_CTRL;
			ctrl = __raw_readl(reg);
			/* Module is enabled, clocks are not gated */
			ctrl &= 0xFFFFFFFE;
			__raw_writel(ctrl, reg);
		}
		bank->mod_usage |= 1 << offset;
	}
	spin_unlock_irqrestore(&bank->lock, flags);

	return 0;
}

static void omap_gpio_free(struct gpio_chip *chip, unsigned offset)
{
	struct gpio_bank *bank = container_of(chip, struct gpio_bank, chip);
	unsigned long flags;

	spin_lock_irqsave(&bank->lock, flags);
#ifdef CONFIG_ARCH_OMAP16XX
	if (bank->method == METHOD_GPIO_1610) {
		/* Disable wake-up during idle for dynamic tick */
		void __iomem *reg = bank->base + OMAP1610_GPIO_CLEAR_WAKEUPENA;
		__raw_writel(1 << offset, reg);
	}
#endif
#if defined(CONFIG_ARCH_OMAP2) || defined(CONFIG_ARCH_OMAP3)
	if (bank->method == METHOD_GPIO_24XX) {
		/* Disable wake-up during idle for dynamic tick */
		void __iomem *reg = bank->base + OMAP24XX_GPIO_CLEARWKUENA;
		__raw_writel(1 << offset, reg);
	}
#endif
#ifdef CONFIG_ARCH_OMAP4
	if (bank->method == METHOD_GPIO_44XX) {
		/* Disable wake-up during idle for dynamic tick */
		void __iomem *reg = bank->base + OMAP4_GPIO_IRQWAKEN0;
		__raw_writel(1 << offset, reg);
	}
#endif
	if (!cpu_class_is_omap1()) {
		bank->mod_usage &= ~(1 << offset);
		if (!bank->mod_usage) {
			void __iomem *reg = bank->base;
			u32 ctrl;

			if (cpu_is_omap24xx() || cpu_is_omap34xx())
				reg += OMAP24XX_GPIO_CTRL;
			else if (cpu_is_omap44xx())
				reg += OMAP4_GPIO_CTRL;
			ctrl = __raw_readl(reg);
			/* Module is disabled, clocks are gated */
			ctrl |= 1;
			__raw_writel(ctrl, reg);
		}
	}
	_reset_gpio(bank, bank->chip.base + offset);
	spin_unlock_irqrestore(&bank->lock, flags);
}

/*
 * We need to unmask the GPIO bank interrupt as soon as possible to
 * avoid missing GPIO interrupts for other lines in the bank.
 * Then we need to mask-read-clear-unmask the triggered GPIO lines
 * in the bank to avoid missing nested interrupts for a GPIO line.
 * If we wait to unmask individual GPIO lines in the bank after the
 * line's interrupt handler has been run, we may miss some nested
 * interrupts.
 */
static void gpio_irq_handler(unsigned int irq, struct irq_desc *desc)
{
	void __iomem *isr_reg = NULL;
	u32 isr;
	unsigned int gpio_irq, gpio_index;
	struct gpio_bank *bank;
	u32 retrigger = 0;
	int unmasked = 0;

	desc->irq_data.chip->irq_ack(&desc->irq_data);

	bank = get_irq_data(irq);
#ifdef CONFIG_ARCH_OMAP1
	if (bank->method == METHOD_MPUIO)
		isr_reg = bank->base +
				OMAP_MPUIO_GPIO_INT / bank->stride;
#endif
#ifdef CONFIG_ARCH_OMAP15XX
	if (bank->method == METHOD_GPIO_1510)
		isr_reg = bank->base + OMAP1510_GPIO_INT_STATUS;
#endif
#if defined(CONFIG_ARCH_OMAP16XX)
	if (bank->method == METHOD_GPIO_1610)
		isr_reg = bank->base + OMAP1610_GPIO_IRQSTATUS1;
#endif
#if defined(CONFIG_ARCH_OMAP730) || defined(CONFIG_ARCH_OMAP850)
	if (bank->method == METHOD_GPIO_7XX)
		isr_reg = bank->base + OMAP7XX_GPIO_INT_STATUS;
#endif
#if defined(CONFIG_ARCH_OMAP2) || defined(CONFIG_ARCH_OMAP3)
	if (bank->method == METHOD_GPIO_24XX)
		isr_reg = bank->base + OMAP24XX_GPIO_IRQSTATUS1;
#endif
#if defined(CONFIG_ARCH_OMAP4)
	if (bank->method == METHOD_GPIO_44XX)
		isr_reg = bank->base + OMAP4_GPIO_IRQSTATUS0;
#endif

	if (WARN_ON(!isr_reg))
		goto exit;

	while(1) {
		u32 isr_saved, level_mask = 0;
		u32 enabled;

		enabled = _get_gpio_irqbank_mask(bank);
		isr_saved = isr = __raw_readl(isr_reg) & enabled;

		if (cpu_is_omap15xx() && (bank->method == METHOD_MPUIO))
			isr &= 0x0000ffff;

		if (cpu_class_is_omap2()) {
			level_mask = bank->level_mask & enabled;
		}

		/* clear edge sensitive interrupts before handler(s) are
		called so that we don't miss any interrupt occurred while
		executing them */
		_enable_gpio_irqbank(bank, isr_saved & ~level_mask, 0);
		_clear_gpio_irqbank(bank, isr_saved & ~level_mask);
		_enable_gpio_irqbank(bank, isr_saved & ~level_mask, 1);

		/* if there is only edge sensitive GPIO pin interrupts
		configured, we could unmask GPIO bank interrupt immediately */
		if (!level_mask && !unmasked) {
			unmasked = 1;
			desc->irq_data.chip->irq_unmask(&desc->irq_data);
		}

		isr |= retrigger;
		retrigger = 0;
		if (!isr)
			break;

		gpio_irq = bank->virtual_irq_start;
		for (; isr != 0; isr >>= 1, gpio_irq++) {
			gpio_index = get_gpio_index(irq_to_gpio(gpio_irq));

			if (!(isr & 1))
				continue;

#ifdef CONFIG_ARCH_OMAP1
			/*
			 * Some chips can't respond to both rising and falling
			 * at the same time.  If this irq was requested with
			 * both flags, we need to flip the ICR data for the IRQ
			 * to respond to the IRQ for the opposite direction.
			 * This will be indicated in the bank toggle_mask.
			 */
			if (bank->toggle_mask & (1 << gpio_index))
				_toggle_gpio_edge_triggering(bank, gpio_index);
#endif

			generic_handle_irq(gpio_irq);
		}
	}
	/* if bank has any level sensitive GPIO pin interrupt
	configured, we must unmask the bank interrupt only after
	handler(s) are executed in order to avoid spurious bank
	interrupt */
exit:
	if (!unmasked)
		desc->irq_data.chip->irq_unmask(&desc->irq_data);
}

static void gpio_irq_shutdown(struct irq_data *d)
{
	unsigned int gpio = d->irq - IH_GPIO_BASE;
	struct gpio_bank *bank = irq_data_get_irq_chip_data(d);

	_reset_gpio(bank, gpio);
}

static void gpio_ack_irq(struct irq_data *d)
{
	unsigned int gpio = d->irq - IH_GPIO_BASE;
	struct gpio_bank *bank = irq_data_get_irq_chip_data(d);

	_clear_gpio_irqstatus(bank, gpio);
}

static void gpio_mask_irq(struct irq_data *d)
{
	unsigned int gpio = d->irq - IH_GPIO_BASE;
	struct gpio_bank *bank = irq_data_get_irq_chip_data(d);

	_set_gpio_irqenable(bank, gpio, 0);
	_set_gpio_triggering(bank, get_gpio_index(gpio), IRQ_TYPE_NONE);
}

static void gpio_unmask_irq(struct irq_data *d)
{
	unsigned int gpio = d->irq - IH_GPIO_BASE;
	struct gpio_bank *bank = irq_data_get_irq_chip_data(d);
	unsigned int irq_mask = 1 << get_gpio_index(gpio);
	struct irq_desc *desc = irq_to_desc(d->irq);
	u32 trigger = desc->status & IRQ_TYPE_SENSE_MASK;

	if (trigger)
		_set_gpio_triggering(bank, get_gpio_index(gpio), trigger);

	/* For level-triggered GPIOs, the clearing must be done after
	 * the HW source is cleared, thus after the handler has run */
	if (bank->level_mask & irq_mask) {
		_set_gpio_irqenable(bank, gpio, 0);
		_clear_gpio_irqstatus(bank, gpio);
	}

	_set_gpio_irqenable(bank, gpio, 1);
}

static struct irq_chip gpio_irq_chip = {
	.name		= "GPIO",
	.irq_shutdown	= gpio_irq_shutdown,
	.irq_ack	= gpio_ack_irq,
	.irq_mask	= gpio_mask_irq,
	.irq_unmask	= gpio_unmask_irq,
	.irq_set_type	= gpio_irq_type,
	.irq_set_wake	= gpio_wake_enable,
};

/*---------------------------------------------------------------------*/

#ifdef CONFIG_ARCH_OMAP1

/* MPUIO uses the always-on 32k clock */

static void mpuio_ack_irq(struct irq_data *d)
{
	/* The ISR is reset automatically, so do nothing here. */
}

static void mpuio_mask_irq(struct irq_data *d)
{
	unsigned int gpio = OMAP_MPUIO(d->irq - IH_MPUIO_BASE);
	struct gpio_bank *bank = irq_data_get_irq_chip_data(d);

	_set_gpio_irqenable(bank, gpio, 0);
}

static void mpuio_unmask_irq(struct irq_data *d)
{
	unsigned int gpio = OMAP_MPUIO(d->irq - IH_MPUIO_BASE);
	struct gpio_bank *bank = irq_data_get_irq_chip_data(d);

	_set_gpio_irqenable(bank, gpio, 1);
}

static struct irq_chip mpuio_irq_chip = {
	.name		= "MPUIO",
	.irq_ack	= mpuio_ack_irq,
	.irq_mask	= mpuio_mask_irq,
	.irq_unmask	= mpuio_unmask_irq,
	.irq_set_type	= gpio_irq_type,
#ifdef CONFIG_ARCH_OMAP16XX
	/* REVISIT: assuming only 16xx supports MPUIO wake events */
	.irq_set_wake	= gpio_wake_enable,
#endif
};


#define bank_is_mpuio(bank)	((bank)->method == METHOD_MPUIO)


#ifdef CONFIG_ARCH_OMAP16XX

#include <linux/platform_device.h>

static int omap_mpuio_suspend_noirq(struct device *dev)
{
	struct platform_device *pdev = to_platform_device(dev);
	struct gpio_bank	*bank = platform_get_drvdata(pdev);
	void __iomem		*mask_reg = bank->base +
					OMAP_MPUIO_GPIO_MASKIT / bank->stride;
	unsigned long		flags;

	spin_lock_irqsave(&bank->lock, flags);
	bank->saved_wakeup = __raw_readl(mask_reg);
	__raw_writel(0xffff & ~bank->suspend_wakeup, mask_reg);
	spin_unlock_irqrestore(&bank->lock, flags);

	return 0;
}

static int omap_mpuio_resume_noirq(struct device *dev)
{
	struct platform_device *pdev = to_platform_device(dev);
	struct gpio_bank	*bank = platform_get_drvdata(pdev);
	void __iomem		*mask_reg = bank->base +
					OMAP_MPUIO_GPIO_MASKIT / bank->stride;
	unsigned long		flags;

	spin_lock_irqsave(&bank->lock, flags);
	__raw_writel(bank->saved_wakeup, mask_reg);
	spin_unlock_irqrestore(&bank->lock, flags);

	return 0;
}

static const struct dev_pm_ops omap_mpuio_dev_pm_ops = {
	.suspend_noirq = omap_mpuio_suspend_noirq,
	.resume_noirq = omap_mpuio_resume_noirq,
};

/* use platform_driver for this, now that there's no longer any
 * point to sys_device (other than not disturbing old code).
 */
static struct platform_driver omap_mpuio_driver = {
	.driver		= {
		.name	= "mpuio",
		.pm	= &omap_mpuio_dev_pm_ops,
	},
};

static struct platform_device omap_mpuio_device = {
	.name		= "mpuio",
	.id		= -1,
	.dev = {
		.driver = &omap_mpuio_driver.driver,
	}
	/* could list the /proc/iomem resources */
};

static inline void mpuio_init(void)
{
	struct gpio_bank *bank = get_gpio_bank(OMAP_MPUIO(0));
	platform_set_drvdata(&omap_mpuio_device, bank);

	if (platform_driver_register(&omap_mpuio_driver) == 0)
		(void) platform_device_register(&omap_mpuio_device);
}

#else
static inline void mpuio_init(void) {}
#endif	/* 16xx */

#else

extern struct irq_chip mpuio_irq_chip;

#define bank_is_mpuio(bank)	0
static inline void mpuio_init(void) {}

#endif

/*---------------------------------------------------------------------*/

/* REVISIT these are stupid implementations!  replace by ones that
 * don't switch on METHOD_* and which mostly avoid spinlocks
 */

static int gpio_input(struct gpio_chip *chip, unsigned offset)
{
	struct gpio_bank *bank;
	unsigned long flags;

	bank = container_of(chip, struct gpio_bank, chip);
	spin_lock_irqsave(&bank->lock, flags);
	_set_gpio_direction(bank, offset, 1);
	spin_unlock_irqrestore(&bank->lock, flags);
	return 0;
}

static int gpio_is_input(struct gpio_bank *bank, int mask)
{
	void __iomem *reg = bank->base;

	switch (bank->method) {
	case METHOD_MPUIO:
		reg += OMAP_MPUIO_IO_CNTL / bank->stride;
		break;
	case METHOD_GPIO_1510:
		reg += OMAP1510_GPIO_DIR_CONTROL;
		break;
	case METHOD_GPIO_1610:
		reg += OMAP1610_GPIO_DIRECTION;
		break;
	case METHOD_GPIO_7XX:
		reg += OMAP7XX_GPIO_DIR_CONTROL;
		break;
	case METHOD_GPIO_24XX:
		reg += OMAP24XX_GPIO_OE;
		break;
	case METHOD_GPIO_44XX:
		reg += OMAP4_GPIO_OE;
		break;
	default:
		WARN_ONCE(1, "gpio_is_input: incorrect OMAP GPIO method");
		return -EINVAL;
	}
	return __raw_readl(reg) & mask;
}

static int gpio_get(struct gpio_chip *chip, unsigned offset)
{
	struct gpio_bank *bank;
	void __iomem *reg;
	int gpio;
	u32 mask;

	gpio = chip->base + offset;
	bank = get_gpio_bank(gpio);
	reg = bank->base;
	mask = 1 << get_gpio_index(gpio);

	if (gpio_is_input(bank, mask))
		return _get_gpio_datain(bank, gpio);
	else
		return _get_gpio_dataout(bank, gpio);
}

static int gpio_output(struct gpio_chip *chip, unsigned offset, int value)
{
	struct gpio_bank *bank;
	unsigned long flags;

	bank = container_of(chip, struct gpio_bank, chip);
	spin_lock_irqsave(&bank->lock, flags);
	_set_gpio_dataout(bank, offset, value);
	_set_gpio_direction(bank, offset, 0);
	spin_unlock_irqrestore(&bank->lock, flags);
	return 0;
}

static int gpio_debounce(struct gpio_chip *chip, unsigned offset,
		unsigned debounce)
{
	struct gpio_bank *bank;
	unsigned long flags;

	bank = container_of(chip, struct gpio_bank, chip);

	if (!bank->dbck) {
		bank->dbck = clk_get(bank->dev, "dbclk");
		if (IS_ERR(bank->dbck))
			dev_err(bank->dev, "Could not get gpio dbck\n");
	}

	spin_lock_irqsave(&bank->lock, flags);
	_set_gpio_debounce(bank, offset, debounce);
	spin_unlock_irqrestore(&bank->lock, flags);

	return 0;
}

static void gpio_set(struct gpio_chip *chip, unsigned offset, int value)
{
	struct gpio_bank *bank;
	unsigned long flags;

	bank = container_of(chip, struct gpio_bank, chip);
	spin_lock_irqsave(&bank->lock, flags);
	_set_gpio_dataout(bank, offset, value);
	spin_unlock_irqrestore(&bank->lock, flags);
}

static int gpio_2irq(struct gpio_chip *chip, unsigned offset)
{
	struct gpio_bank *bank;

	bank = container_of(chip, struct gpio_bank, chip);
	return bank->virtual_irq_start + offset;
}

/*---------------------------------------------------------------------*/

static void __init omap_gpio_show_rev(struct gpio_bank *bank)
{
	u32 rev;

	if (cpu_is_omap16xx() && !(bank->method != METHOD_MPUIO))
		rev = __raw_readw(bank->base + OMAP1610_GPIO_REVISION);
	else if (cpu_is_omap24xx() || cpu_is_omap34xx())
		rev = __raw_readl(bank->base + OMAP24XX_GPIO_REVISION);
	else if (cpu_is_omap44xx())
		rev = __raw_readl(bank->base + OMAP4_GPIO_REVISION);
	else
		return;

	printk(KERN_INFO "OMAP GPIO hardware version %d.%d\n",
		(rev >> 4) & 0x0f, rev & 0x0f);
}

/* This lock class tells lockdep that GPIO irqs are in a different
 * category than their parents, so it won't report false recursion.
 */
static struct lock_class_key gpio_lock_class;

static inline int init_gpio_info(struct platform_device *pdev)
{
	/* TODO: Analyze removing gpio_bank_count usage from driver code */
	gpio_bank = kzalloc(gpio_bank_count * sizeof(struct gpio_bank),
				GFP_KERNEL);
	if (!gpio_bank) {
		dev_err(&pdev->dev, "Memory alloc failed for gpio_bank\n");
		return -ENOMEM;
	}
	return 0;
}

/* TODO: Cleanup cpu_is_* checks */
static void omap_gpio_mod_init(struct gpio_bank *bank, int id)
{
	if (cpu_class_is_omap2()) {
		if (cpu_is_omap44xx()) {
			__raw_writel(0xffffffff, bank->base +
					OMAP4_GPIO_IRQSTATUSCLR0);
			__raw_writel(0x00000000, bank->base +
					 OMAP4_GPIO_DEBOUNCENABLE);
			/* Initialize interface clk ungated, module enabled */
			__raw_writel(0, bank->base + OMAP4_GPIO_CTRL);
		} else if (cpu_is_omap34xx()) {
			__raw_writel(0x00000000, bank->base +
					OMAP24XX_GPIO_IRQENABLE1);
			__raw_writel(0xffffffff, bank->base +
					OMAP24XX_GPIO_IRQSTATUS1);
			__raw_writel(0x00000000, bank->base +
					OMAP24XX_GPIO_DEBOUNCE_EN);

			/* Initialize interface clk ungated, module enabled */
			__raw_writel(0, bank->base + OMAP24XX_GPIO_CTRL);
		} else if (cpu_is_omap24xx()) {
			static const u32 non_wakeup_gpios[] = {
				0xe203ffc0, 0x08700040
			};
			if (id < ARRAY_SIZE(non_wakeup_gpios))
				bank->non_wakeup_gpios = non_wakeup_gpios[id];
		}
	} else if (cpu_class_is_omap1()) {
		if (bank_is_mpuio(bank))
			__raw_writew(0xffff, bank->base +
				OMAP_MPUIO_GPIO_MASKIT / bank->stride);
		if (cpu_is_omap15xx() && bank->method == METHOD_GPIO_1510) {
			__raw_writew(0xffff, bank->base
						+ OMAP1510_GPIO_INT_MASK);
			__raw_writew(0x0000, bank->base
						+ OMAP1510_GPIO_INT_STATUS);
		}
		if (cpu_is_omap16xx() && bank->method == METHOD_GPIO_1610) {
			__raw_writew(0x0000, bank->base
						+ OMAP1610_GPIO_IRQENABLE1);
			__raw_writew(0xffff, bank->base
						+ OMAP1610_GPIO_IRQSTATUS1);
			__raw_writew(0x0014, bank->base
						+ OMAP1610_GPIO_SYSCONFIG);

			/*
			 * Enable system clock for GPIO module.
			 * The CAM_CLK_CTRL *is* really the right place.
			 */
			omap_writel(omap_readl(ULPD_CAM_CLK_CTRL) | 0x04,
						ULPD_CAM_CLK_CTRL);
		}
		if (cpu_is_omap7xx() && bank->method == METHOD_GPIO_7XX) {
			__raw_writel(0xffffffff, bank->base
						+ OMAP7XX_GPIO_INT_MASK);
			__raw_writel(0x00000000, bank->base
						+ OMAP7XX_GPIO_INT_STATUS);
		}
	}
}

static void __init omap_gpio_chip_init(struct gpio_bank *bank)
{
	int j;
	static int gpio;

	bank->mod_usage = 0;
	/*
	 * REVISIT eventually switch from OMAP-specific gpio structs
	 * over to the generic ones
	 */
	bank->chip.request = omap_gpio_request;
	bank->chip.free = omap_gpio_free;
	bank->chip.direction_input = gpio_input;
	bank->chip.get = gpio_get;
	bank->chip.direction_output = gpio_output;
	bank->chip.set_debounce = gpio_debounce;
	bank->chip.set = gpio_set;
	bank->chip.to_irq = gpio_2irq;
	if (bank_is_mpuio(bank)) {
		bank->chip.label = "mpuio";
#ifdef CONFIG_ARCH_OMAP16XX
		bank->chip.dev = &omap_mpuio_device.dev;
#endif
		bank->chip.base = OMAP_MPUIO(0);
	} else {
		bank->chip.label = "gpio";
		bank->chip.base = gpio;
		gpio += bank_width;
	}
	bank->chip.ngpio = bank_width;

	gpiochip_add(&bank->chip);

	for (j = bank->virtual_irq_start;
		     j < bank->virtual_irq_start + bank_width; j++) {
		struct irq_desc *d = irq_to_desc(j);

		lockdep_set_class(&d->lock, &gpio_lock_class);
		set_irq_chip_data(j, bank);
		if (bank_is_mpuio(bank))
			set_irq_chip(j, &mpuio_irq_chip);
		else
			set_irq_chip(j, &gpio_irq_chip);
		set_irq_handler(j, handle_simple_irq);
		set_irq_flags(j, IRQF_VALID);
	}
	set_irq_chained_handler(bank->irq, gpio_irq_handler);
	set_irq_data(bank->irq, bank);
}

static int __devinit omap_gpio_probe(struct platform_device *pdev)
{
	static int gpio_init_done;
	struct omap_gpio_platform_data *pdata;
	struct resource *res;
	int id;
	struct gpio_bank *bank;

	if (!pdev->dev.platform_data)
		return -EINVAL;

	pdata = pdev->dev.platform_data;

	if (!gpio_init_done) {
		int ret;

		ret = init_gpio_info(pdev);
		if (ret)
			return ret;
	}

	id = pdev->id;
	bank = &gpio_bank[id];

	res = platform_get_resource(pdev, IORESOURCE_IRQ, 0);
	if (unlikely(!res)) {
		dev_err(&pdev->dev, "GPIO Bank %i Invalid IRQ resource\n", id);
		return -ENODEV;
	}

	bank->irq = res->start;
	bank->virtual_irq_start = pdata->virtual_irq_start;
	bank->method = pdata->bank_type;
	bank->dev = &pdev->dev;
	bank->dbck_flag = pdata->dbck_flag;
	bank->stride = pdata->bank_stride;
	bank_width = pdata->bank_width;

	spin_lock_init(&bank->lock);

	/* Static mapping, never released */
	res = platform_get_resource(pdev, IORESOURCE_MEM, 0);
	if (unlikely(!res)) {
		dev_err(&pdev->dev, "GPIO Bank %i Invalid mem resource\n", id);
		return -ENODEV;
	}

	bank->base = ioremap(res->start, resource_size(res));
	if (!bank->base) {
		dev_err(&pdev->dev, "Could not ioremap gpio bank%i\n", id);
		return -ENOMEM;
	}

	pm_runtime_enable(bank->dev);
	pm_runtime_get_sync(bank->dev);

	omap_gpio_mod_init(bank, id);
	omap_gpio_chip_init(bank);
	omap_gpio_show_rev(bank);

	if (!gpio_init_done)
		gpio_init_done = 1;

	return 0;
}

#if defined(CONFIG_ARCH_OMAP16XX) || defined(CONFIG_ARCH_OMAP2PLUS)
static int omap_gpio_suspend(struct sys_device *dev, pm_message_t mesg)
{
	int i;

	if (!cpu_class_is_omap2() && !cpu_is_omap16xx())
		return 0;

	for (i = 0; i < gpio_bank_count; i++) {
		struct gpio_bank *bank = &gpio_bank[i];
		void __iomem *wake_status;
		void __iomem *wake_clear;
		void __iomem *wake_set;
		unsigned long flags;

		switch (bank->method) {
#ifdef CONFIG_ARCH_OMAP16XX
		case METHOD_GPIO_1610:
			wake_status = bank->base + OMAP1610_GPIO_WAKEUPENABLE;
			wake_clear = bank->base + OMAP1610_GPIO_CLEAR_WAKEUPENA;
			wake_set = bank->base + OMAP1610_GPIO_SET_WAKEUPENA;
			break;
#endif
#if defined(CONFIG_ARCH_OMAP2) || defined(CONFIG_ARCH_OMAP3)
		case METHOD_GPIO_24XX:
			wake_status = bank->base + OMAP24XX_GPIO_WAKE_EN;
			wake_clear = bank->base + OMAP24XX_GPIO_CLEARWKUENA;
			wake_set = bank->base + OMAP24XX_GPIO_SETWKUENA;
			break;
#endif
#ifdef CONFIG_ARCH_OMAP4
		case METHOD_GPIO_44XX:
			wake_status = bank->base + OMAP4_GPIO_IRQWAKEN0;
			wake_clear = bank->base + OMAP4_GPIO_IRQWAKEN0;
			wake_set = bank->base + OMAP4_GPIO_IRQWAKEN0;
			break;
#endif
		default:
			continue;
		}

		spin_lock_irqsave(&bank->lock, flags);
		bank->saved_wakeup = __raw_readl(wake_status);
		__raw_writel(0xffffffff, wake_clear);
		__raw_writel(bank->suspend_wakeup, wake_set);
		spin_unlock_irqrestore(&bank->lock, flags);
	}

	return 0;
}

static int omap_gpio_resume(struct sys_device *dev)
{
	int i;

	if (!cpu_class_is_omap2() && !cpu_is_omap16xx())
		return 0;

	for (i = 0; i < gpio_bank_count; i++) {
		struct gpio_bank *bank = &gpio_bank[i];
		void __iomem *wake_clear;
		void __iomem *wake_set;
		unsigned long flags;

		switch (bank->method) {
#ifdef CONFIG_ARCH_OMAP16XX
		case METHOD_GPIO_1610:
			wake_clear = bank->base + OMAP1610_GPIO_CLEAR_WAKEUPENA;
			wake_set = bank->base + OMAP1610_GPIO_SET_WAKEUPENA;
			break;
#endif
#if defined(CONFIG_ARCH_OMAP2) || defined(CONFIG_ARCH_OMAP3)
		case METHOD_GPIO_24XX:
			wake_clear = bank->base + OMAP24XX_GPIO_CLEARWKUENA;
			wake_set = bank->base + OMAP24XX_GPIO_SETWKUENA;
			break;
#endif
#ifdef CONFIG_ARCH_OMAP4
		case METHOD_GPIO_44XX:
			wake_clear = bank->base + OMAP4_GPIO_IRQWAKEN0;
			wake_set = bank->base + OMAP4_GPIO_IRQWAKEN0;
			break;
#endif
		default:
			continue;
		}

		spin_lock_irqsave(&bank->lock, flags);
		__raw_writel(0xffffffff, wake_clear);
		__raw_writel(bank->saved_wakeup, wake_set);
		spin_unlock_irqrestore(&bank->lock, flags);
	}

	return 0;
}

static struct sysdev_class omap_gpio_sysclass = {
	.name		= "gpio",
	.suspend	= omap_gpio_suspend,
	.resume		= omap_gpio_resume,
};

static struct sys_device omap_gpio_device = {
	.id		= 0,
	.cls		= &omap_gpio_sysclass,
};

#endif

#ifdef CONFIG_ARCH_OMAP2PLUS

static int workaround_enabled;

void omap2_gpio_prepare_for_idle(int off_mode)
{
	int i, c = 0;
	int min = 0;

	if (cpu_is_omap34xx())
		min = 1;

	for (i = min; i < gpio_bank_count; i++) {
		struct gpio_bank *bank = &gpio_bank[i];
		u32 l1 = 0, l2 = 0;
		int j;

		for (j = 0; j < hweight_long(bank->dbck_enable_mask); j++)
			clk_disable(bank->dbck);

		if (!off_mode)
			continue;

		/* If going to OFF, remove triggering for all
		 * non-wakeup GPIOs.  Otherwise spurious IRQs will be
		 * generated.  See OMAP2420 Errata item 1.101. */
		if (!(bank->enabled_non_wakeup_gpios))
			continue;

		if (cpu_is_omap24xx() || cpu_is_omap34xx()) {
			bank->saved_datain = __raw_readl(bank->base +
					OMAP24XX_GPIO_DATAIN);
			l1 = __raw_readl(bank->base +
					OMAP24XX_GPIO_FALLINGDETECT);
			l2 = __raw_readl(bank->base +
					OMAP24XX_GPIO_RISINGDETECT);
		}

		if (cpu_is_omap44xx()) {
			bank->saved_datain = __raw_readl(bank->base +
						OMAP4_GPIO_DATAIN);
			l1 = __raw_readl(bank->base +
						OMAP4_GPIO_FALLINGDETECT);
			l2 = __raw_readl(bank->base +
						OMAP4_GPIO_RISINGDETECT);
		}

		bank->saved_fallingdetect = l1;
		bank->saved_risingdetect = l2;
		l1 &= ~bank->enabled_non_wakeup_gpios;
		l2 &= ~bank->enabled_non_wakeup_gpios;

		if (cpu_is_omap24xx() || cpu_is_omap34xx()) {
			__raw_writel(l1, bank->base +
					OMAP24XX_GPIO_FALLINGDETECT);
			__raw_writel(l2, bank->base +
					OMAP24XX_GPIO_RISINGDETECT);
		}

		if (cpu_is_omap44xx()) {
			__raw_writel(l1, bank->base + OMAP4_GPIO_FALLINGDETECT);
			__raw_writel(l2, bank->base + OMAP4_GPIO_RISINGDETECT);
		}

		c++;
	}
	if (!c) {
		workaround_enabled = 0;
		return;
	}
	workaround_enabled = 1;
}

void omap2_gpio_resume_after_idle(void)
{
	int i;
	int min = 0;

	if (cpu_is_omap34xx())
		min = 1;
	for (i = min; i < gpio_bank_count; i++) {
		struct gpio_bank *bank = &gpio_bank[i];
		u32 l = 0, gen, gen0, gen1;
		int j;

		for (j = 0; j < hweight_long(bank->dbck_enable_mask); j++)
			clk_enable(bank->dbck);

		if (!workaround_enabled)
			continue;

		if (!(bank->enabled_non_wakeup_gpios))
			continue;

		if (cpu_is_omap24xx() || cpu_is_omap34xx()) {
			__raw_writel(bank->saved_fallingdetect,
				 bank->base + OMAP24XX_GPIO_FALLINGDETECT);
			__raw_writel(bank->saved_risingdetect,
				 bank->base + OMAP24XX_GPIO_RISINGDETECT);
			l = __raw_readl(bank->base + OMAP24XX_GPIO_DATAIN);
		}

		if (cpu_is_omap44xx()) {
			__raw_writel(bank->saved_fallingdetect,
				 bank->base + OMAP4_GPIO_FALLINGDETECT);
			__raw_writel(bank->saved_risingdetect,
				 bank->base + OMAP4_GPIO_RISINGDETECT);
			l = __raw_readl(bank->base + OMAP4_GPIO_DATAIN);
		}

		/* Check if any of the non-wakeup interrupt GPIOs have changed
		 * state.  If so, generate an IRQ by software.  This is
		 * horribly racy, but it's the best we can do to work around
		 * this silicon bug. */
		l ^= bank->saved_datain;
		l &= bank->enabled_non_wakeup_gpios;

		/*
		 * No need to generate IRQs for the rising edge for gpio IRQs
		 * configured with falling edge only; and vice versa.
		 */
		gen0 = l & bank->saved_fallingdetect;
		gen0 &= bank->saved_datain;

		gen1 = l & bank->saved_risingdetect;
		gen1 &= ~(bank->saved_datain);

		/* FIXME: Consider GPIO IRQs with level detections properly! */
		gen = l & (~(bank->saved_fallingdetect) &
				~(bank->saved_risingdetect));
		/* Consider all GPIO IRQs needed to be updated */
		gen |= gen0 | gen1;

		if (gen) {
			u32 old0, old1;

			if (cpu_is_omap24xx() || cpu_is_omap34xx()) {
				old0 = __raw_readl(bank->base +
					OMAP24XX_GPIO_LEVELDETECT0);
				old1 = __raw_readl(bank->base +
					OMAP24XX_GPIO_LEVELDETECT1);
				__raw_writel(old0 | gen, bank->base +
					OMAP24XX_GPIO_LEVELDETECT0);
				__raw_writel(old1 | gen, bank->base +
					OMAP24XX_GPIO_LEVELDETECT1);
				__raw_writel(old0, bank->base +
					OMAP24XX_GPIO_LEVELDETECT0);
				__raw_writel(old1, bank->base +
					OMAP24XX_GPIO_LEVELDETECT1);
			}

			if (cpu_is_omap44xx()) {
				old0 = __raw_readl(bank->base +
						OMAP4_GPIO_LEVELDETECT0);
				old1 = __raw_readl(bank->base +
						OMAP4_GPIO_LEVELDETECT1);
				__raw_writel(old0 | l, bank->base +
						OMAP4_GPIO_LEVELDETECT0);
				__raw_writel(old1 | l, bank->base +
						OMAP4_GPIO_LEVELDETECT1);
				__raw_writel(old0, bank->base +
						OMAP4_GPIO_LEVELDETECT0);
				__raw_writel(old1, bank->base +
						OMAP4_GPIO_LEVELDETECT1);
			}
		}
	}

}

#endif

#ifdef CONFIG_ARCH_OMAP3
/* save the registers of bank 2-6 */
void omap_gpio_save_context(void)
{
	int i;

	/* saving banks from 2-6 only since GPIO1 is in WKUP */
	for (i = 1; i < gpio_bank_count; i++) {
		struct gpio_bank *bank = &gpio_bank[i];
		gpio_context[i].irqenable1 =
			__raw_readl(bank->base + OMAP24XX_GPIO_IRQENABLE1);
		gpio_context[i].irqenable2 =
			__raw_readl(bank->base + OMAP24XX_GPIO_IRQENABLE2);
		gpio_context[i].wake_en =
			__raw_readl(bank->base + OMAP24XX_GPIO_WAKE_EN);
		gpio_context[i].ctrl =
			__raw_readl(bank->base + OMAP24XX_GPIO_CTRL);
		gpio_context[i].oe =
			__raw_readl(bank->base + OMAP24XX_GPIO_OE);
		gpio_context[i].leveldetect0 =
			__raw_readl(bank->base + OMAP24XX_GPIO_LEVELDETECT0);
		gpio_context[i].leveldetect1 =
			__raw_readl(bank->base + OMAP24XX_GPIO_LEVELDETECT1);
		gpio_context[i].risingdetect =
			__raw_readl(bank->base + OMAP24XX_GPIO_RISINGDETECT);
		gpio_context[i].fallingdetect =
			__raw_readl(bank->base + OMAP24XX_GPIO_FALLINGDETECT);
		gpio_context[i].dataout =
			__raw_readl(bank->base + OMAP24XX_GPIO_DATAOUT);
	}
}

/* restore the required registers of bank 2-6 */
void omap_gpio_restore_context(void)
{
	int i;

	for (i = 1; i < gpio_bank_count; i++) {
		struct gpio_bank *bank = &gpio_bank[i];
		__raw_writel(gpio_context[i].irqenable1,
				bank->base + OMAP24XX_GPIO_IRQENABLE1);
		__raw_writel(gpio_context[i].irqenable2,
				bank->base + OMAP24XX_GPIO_IRQENABLE2);
		__raw_writel(gpio_context[i].wake_en,
				bank->base + OMAP24XX_GPIO_WAKE_EN);
		__raw_writel(gpio_context[i].ctrl,
				bank->base + OMAP24XX_GPIO_CTRL);
		__raw_writel(gpio_context[i].oe,
				bank->base + OMAP24XX_GPIO_OE);
		__raw_writel(gpio_context[i].leveldetect0,
				bank->base + OMAP24XX_GPIO_LEVELDETECT0);
		__raw_writel(gpio_context[i].leveldetect1,
				bank->base + OMAP24XX_GPIO_LEVELDETECT1);
		__raw_writel(gpio_context[i].risingdetect,
				bank->base + OMAP24XX_GPIO_RISINGDETECT);
		__raw_writel(gpio_context[i].fallingdetect,
				bank->base + OMAP24XX_GPIO_FALLINGDETECT);
		__raw_writel(gpio_context[i].dataout,
				bank->base + OMAP24XX_GPIO_DATAOUT);
	}
}
#endif

static struct platform_driver omap_gpio_driver = {
	.probe		= omap_gpio_probe,
	.driver		= {
		.name	= "omap_gpio",
	},
};

/*
 * gpio driver register needs to be done before
 * machine_init functions access gpio APIs.
 * Hence omap_gpio_drv_reg() is a postcore_initcall.
 */
static int __init omap_gpio_drv_reg(void)
{
	return platform_driver_register(&omap_gpio_driver);
}
postcore_initcall(omap_gpio_drv_reg);

static int __init omap_gpio_sysinit(void)
{
	int ret = 0;

	mpuio_init();

#if defined(CONFIG_ARCH_OMAP16XX) || defined(CONFIG_ARCH_OMAP2PLUS)
	if (cpu_is_omap16xx() || cpu_class_is_omap2()) {
		if (ret == 0) {
			ret = sysdev_class_register(&omap_gpio_sysclass);
			if (ret == 0)
				ret = sysdev_register(&omap_gpio_device);
		}
	}
#endif

	return ret;
}

arch_initcall(omap_gpio_sysinit);<|MERGE_RESOLUTION|>--- conflicted
+++ resolved
@@ -756,15 +756,10 @@
 	spin_lock_irqsave(&bank->lock, flags);
 	retval = _set_gpio_triggering(bank, get_gpio_index(gpio), type);
 	if (retval == 0) {
-<<<<<<< HEAD
-		struct irq_desc *d = irq_to_desc(irq);
-
-		d->status &= ~IRQ_TYPE_SENSE_MASK;
-		d->status |= type;
-=======
-		irq_desc[d->irq].status &= ~IRQ_TYPE_SENSE_MASK;
-		irq_desc[d->irq].status |= type;
->>>>>>> bbba7560
+		struct irq_desc *desc = irq_to_desc(d->irq);
+
+		desc->status &= ~IRQ_TYPE_SENSE_MASK;
+		desc->status |= type;
 	}
 	spin_unlock_irqrestore(&bank->lock, flags);
 
