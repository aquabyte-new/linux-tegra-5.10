--- conflicted
+++ resolved
@@ -267,18 +267,11 @@
 {
 	unsigned long asid;
 
-<<<<<<< HEAD
-	__DSB_FOR_TLBI(st);
+	__DSB_FOR_TLBI(st);
+	asid = __TLBI_VADDR(0, ASID(mm));
 	__TLBI(aside1, asid);
 	__TLBI_USER(aside1, asid);
 	__DSB_FOR_TLBI();
-=======
-	dsb(ishst);
-	asid = __TLBI_VADDR(0, ASID(mm));
-	__tlbi(aside1is, asid);
-	__tlbi_user(aside1is, asid);
-	dsb(ish);
->>>>>>> 272aedd4
 }
 
 static inline void flush_tlb_page_nosync(struct vm_area_struct *vma,
@@ -286,16 +279,10 @@
 {
 	unsigned long addr;
 
-<<<<<<< HEAD
-	__DSB_FOR_TLBI(st);
+	__DSB_FOR_TLBI(st);
+	addr = __TLBI_VADDR(uaddr, ASID(vma->vm_mm));
 	__TLBI(vale1, addr);
 	__TLBI_USER(vale1, addr);
-=======
-	dsb(ishst);
-	addr = __TLBI_VADDR(uaddr, ASID(vma->vm_mm));
-	__tlbi(vale1is, addr);
-	__tlbi_user(vale1is, addr);
->>>>>>> 272aedd4
 }
 
 static inline void flush_tlb_page(struct vm_area_struct *vma,
@@ -337,12 +324,8 @@
 		return;
 	}
 
-<<<<<<< HEAD
-	__DSB_FOR_TLBI(st);
-=======
-	dsb(ishst);
+	__DSB_FOR_TLBI(st);
 	asid = ASID(vma->vm_mm);
->>>>>>> 272aedd4
 
 	/*
 	 * When the CPU does not support TLB range operations, flush the TLB
