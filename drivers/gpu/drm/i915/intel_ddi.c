/*
 * Copyright © 2012 Intel Corporation
 *
 * Permission is hereby granted, free of charge, to any person obtaining a
 * copy of this software and associated documentation files (the "Software"),
 * to deal in the Software without restriction, including without limitation
 * the rights to use, copy, modify, merge, publish, distribute, sublicense,
 * and/or sell copies of the Software, and to permit persons to whom the
 * Software is furnished to do so, subject to the following conditions:
 *
 * The above copyright notice and this permission notice (including the next
 * paragraph) shall be included in all copies or substantial portions of the
 * Software.
 *
 * THE SOFTWARE IS PROVIDED "AS IS", WITHOUT WARRANTY OF ANY KIND, EXPRESS OR
 * IMPLIED, INCLUDING BUT NOT LIMITED TO THE WARRANTIES OF MERCHANTABILITY,
 * FITNESS FOR A PARTICULAR PURPOSE AND NONINFRINGEMENT.  IN NO EVENT SHALL
 * THE AUTHORS OR COPYRIGHT HOLDERS BE LIABLE FOR ANY CLAIM, DAMAGES OR OTHER
 * LIABILITY, WHETHER IN AN ACTION OF CONTRACT, TORT OR OTHERWISE, ARISING
 * FROM, OUT OF OR IN CONNECTION WITH THE SOFTWARE OR THE USE OR OTHER DEALINGS
 * IN THE SOFTWARE.
 *
 * Authors:
 *    Eugeni Dodonov <eugeni.dodonov@intel.com>
 *
 */

#include <drm/drm_scdc_helper.h>

#include "i915_drv.h"
#include "intel_audio.h"
#include "intel_connector.h"
#include "intel_ddi.h"
#include "intel_dp.h"
#include "intel_drv.h"
#include "intel_dsi.h"
<<<<<<< HEAD
=======
#include "intel_hdcp.h"
#include "intel_hdmi.h"
#include "intel_lspcon.h"
#include "intel_panel.h"
#include "intel_psr.h"
>>>>>>> 0ecfebd2

struct ddi_buf_trans {
	u32 trans1;	/* balance leg enable, de-emph level */
	u32 trans2;	/* vref sel, vswing */
	u8 i_boost;	/* SKL: I_boost; valid: 0x0, 0x1, 0x3, 0x7 */
};

static const u8 index_to_dp_signal_levels[] = {
	[0] = DP_TRAIN_VOLTAGE_SWING_LEVEL_0 | DP_TRAIN_PRE_EMPH_LEVEL_0,
	[1] = DP_TRAIN_VOLTAGE_SWING_LEVEL_0 | DP_TRAIN_PRE_EMPH_LEVEL_1,
	[2] = DP_TRAIN_VOLTAGE_SWING_LEVEL_0 | DP_TRAIN_PRE_EMPH_LEVEL_2,
	[3] = DP_TRAIN_VOLTAGE_SWING_LEVEL_0 | DP_TRAIN_PRE_EMPH_LEVEL_3,
	[4] = DP_TRAIN_VOLTAGE_SWING_LEVEL_1 | DP_TRAIN_PRE_EMPH_LEVEL_0,
	[5] = DP_TRAIN_VOLTAGE_SWING_LEVEL_1 | DP_TRAIN_PRE_EMPH_LEVEL_1,
	[6] = DP_TRAIN_VOLTAGE_SWING_LEVEL_1 | DP_TRAIN_PRE_EMPH_LEVEL_2,
	[7] = DP_TRAIN_VOLTAGE_SWING_LEVEL_2 | DP_TRAIN_PRE_EMPH_LEVEL_0,
	[8] = DP_TRAIN_VOLTAGE_SWING_LEVEL_2 | DP_TRAIN_PRE_EMPH_LEVEL_1,
	[9] = DP_TRAIN_VOLTAGE_SWING_LEVEL_3 | DP_TRAIN_PRE_EMPH_LEVEL_0,
};

/* HDMI/DVI modes ignore everything but the last 2 items. So we share
 * them for both DP and FDI transports, allowing those ports to
 * automatically adapt to HDMI connections as well
 */
static const struct ddi_buf_trans hsw_ddi_translations_dp[] = {
	{ 0x00FFFFFF, 0x0006000E, 0x0 },
	{ 0x00D75FFF, 0x0005000A, 0x0 },
	{ 0x00C30FFF, 0x00040006, 0x0 },
	{ 0x80AAAFFF, 0x000B0000, 0x0 },
	{ 0x00FFFFFF, 0x0005000A, 0x0 },
	{ 0x00D75FFF, 0x000C0004, 0x0 },
	{ 0x80C30FFF, 0x000B0000, 0x0 },
	{ 0x00FFFFFF, 0x00040006, 0x0 },
	{ 0x80D75FFF, 0x000B0000, 0x0 },
};

static const struct ddi_buf_trans hsw_ddi_translations_fdi[] = {
	{ 0x00FFFFFF, 0x0007000E, 0x0 },
	{ 0x00D75FFF, 0x000F000A, 0x0 },
	{ 0x00C30FFF, 0x00060006, 0x0 },
	{ 0x00AAAFFF, 0x001E0000, 0x0 },
	{ 0x00FFFFFF, 0x000F000A, 0x0 },
	{ 0x00D75FFF, 0x00160004, 0x0 },
	{ 0x00C30FFF, 0x001E0000, 0x0 },
	{ 0x00FFFFFF, 0x00060006, 0x0 },
	{ 0x00D75FFF, 0x001E0000, 0x0 },
};

static const struct ddi_buf_trans hsw_ddi_translations_hdmi[] = {
					/* Idx	NT mV d	T mV d	db	*/
	{ 0x00FFFFFF, 0x0006000E, 0x0 },/* 0:	400	400	0	*/
	{ 0x00E79FFF, 0x000E000C, 0x0 },/* 1:	400	500	2	*/
	{ 0x00D75FFF, 0x0005000A, 0x0 },/* 2:	400	600	3.5	*/
	{ 0x00FFFFFF, 0x0005000A, 0x0 },/* 3:	600	600	0	*/
	{ 0x00E79FFF, 0x001D0007, 0x0 },/* 4:	600	750	2	*/
	{ 0x00D75FFF, 0x000C0004, 0x0 },/* 5:	600	900	3.5	*/
	{ 0x00FFFFFF, 0x00040006, 0x0 },/* 6:	800	800	0	*/
	{ 0x80E79FFF, 0x00030002, 0x0 },/* 7:	800	1000	2	*/
	{ 0x00FFFFFF, 0x00140005, 0x0 },/* 8:	850	850	0	*/
	{ 0x00FFFFFF, 0x000C0004, 0x0 },/* 9:	900	900	0	*/
	{ 0x00FFFFFF, 0x001C0003, 0x0 },/* 10:	950	950	0	*/
	{ 0x80FFFFFF, 0x00030002, 0x0 },/* 11:	1000	1000	0	*/
};

static const struct ddi_buf_trans bdw_ddi_translations_edp[] = {
	{ 0x00FFFFFF, 0x00000012, 0x0 },
	{ 0x00EBAFFF, 0x00020011, 0x0 },
	{ 0x00C71FFF, 0x0006000F, 0x0 },
	{ 0x00AAAFFF, 0x000E000A, 0x0 },
	{ 0x00FFFFFF, 0x00020011, 0x0 },
	{ 0x00DB6FFF, 0x0005000F, 0x0 },
	{ 0x00BEEFFF, 0x000A000C, 0x0 },
	{ 0x00FFFFFF, 0x0005000F, 0x0 },
	{ 0x00DB6FFF, 0x000A000C, 0x0 },
};

static const struct ddi_buf_trans bdw_ddi_translations_dp[] = {
	{ 0x00FFFFFF, 0x0007000E, 0x0 },
	{ 0x00D75FFF, 0x000E000A, 0x0 },
	{ 0x00BEFFFF, 0x00140006, 0x0 },
	{ 0x80B2CFFF, 0x001B0002, 0x0 },
	{ 0x00FFFFFF, 0x000E000A, 0x0 },
	{ 0x00DB6FFF, 0x00160005, 0x0 },
	{ 0x80C71FFF, 0x001A0002, 0x0 },
	{ 0x00F7DFFF, 0x00180004, 0x0 },
	{ 0x80D75FFF, 0x001B0002, 0x0 },
};

static const struct ddi_buf_trans bdw_ddi_translations_fdi[] = {
	{ 0x00FFFFFF, 0x0001000E, 0x0 },
	{ 0x00D75FFF, 0x0004000A, 0x0 },
	{ 0x00C30FFF, 0x00070006, 0x0 },
	{ 0x00AAAFFF, 0x000C0000, 0x0 },
	{ 0x00FFFFFF, 0x0004000A, 0x0 },
	{ 0x00D75FFF, 0x00090004, 0x0 },
	{ 0x00C30FFF, 0x000C0000, 0x0 },
	{ 0x00FFFFFF, 0x00070006, 0x0 },
	{ 0x00D75FFF, 0x000C0000, 0x0 },
};

static const struct ddi_buf_trans bdw_ddi_translations_hdmi[] = {
					/* Idx	NT mV d	T mV df	db	*/
	{ 0x00FFFFFF, 0x0007000E, 0x0 },/* 0:	400	400	0	*/
	{ 0x00D75FFF, 0x000E000A, 0x0 },/* 1:	400	600	3.5	*/
	{ 0x00BEFFFF, 0x00140006, 0x0 },/* 2:	400	800	6	*/
	{ 0x00FFFFFF, 0x0009000D, 0x0 },/* 3:	450	450	0	*/
	{ 0x00FFFFFF, 0x000E000A, 0x0 },/* 4:	600	600	0	*/
	{ 0x00D7FFFF, 0x00140006, 0x0 },/* 5:	600	800	2.5	*/
	{ 0x80CB2FFF, 0x001B0002, 0x0 },/* 6:	600	1000	4.5	*/
	{ 0x00FFFFFF, 0x00140006, 0x0 },/* 7:	800	800	0	*/
	{ 0x80E79FFF, 0x001B0002, 0x0 },/* 8:	800	1000	2	*/
	{ 0x80FFFFFF, 0x001B0002, 0x0 },/* 9:	1000	1000	0	*/
};

/* Skylake H and S */
static const struct ddi_buf_trans skl_ddi_translations_dp[] = {
	{ 0x00002016, 0x000000A0, 0x0 },
	{ 0x00005012, 0x0000009B, 0x0 },
	{ 0x00007011, 0x00000088, 0x0 },
	{ 0x80009010, 0x000000C0, 0x1 },
	{ 0x00002016, 0x0000009B, 0x0 },
	{ 0x00005012, 0x00000088, 0x0 },
	{ 0x80007011, 0x000000C0, 0x1 },
	{ 0x00002016, 0x000000DF, 0x0 },
	{ 0x80005012, 0x000000C0, 0x1 },
};

/* Skylake U */
static const struct ddi_buf_trans skl_u_ddi_translations_dp[] = {
	{ 0x0000201B, 0x000000A2, 0x0 },
	{ 0x00005012, 0x00000088, 0x0 },
	{ 0x80007011, 0x000000CD, 0x1 },
	{ 0x80009010, 0x000000C0, 0x1 },
	{ 0x0000201B, 0x0000009D, 0x0 },
	{ 0x80005012, 0x000000C0, 0x1 },
	{ 0x80007011, 0x000000C0, 0x1 },
	{ 0x00002016, 0x00000088, 0x0 },
	{ 0x80005012, 0x000000C0, 0x1 },
};

/* Skylake Y */
static const struct ddi_buf_trans skl_y_ddi_translations_dp[] = {
	{ 0x00000018, 0x000000A2, 0x0 },
	{ 0x00005012, 0x00000088, 0x0 },
	{ 0x80007011, 0x000000CD, 0x3 },
	{ 0x80009010, 0x000000C0, 0x3 },
	{ 0x00000018, 0x0000009D, 0x0 },
	{ 0x80005012, 0x000000C0, 0x3 },
	{ 0x80007011, 0x000000C0, 0x3 },
	{ 0x00000018, 0x00000088, 0x0 },
	{ 0x80005012, 0x000000C0, 0x3 },
};

/* Kabylake H and S */
static const struct ddi_buf_trans kbl_ddi_translations_dp[] = {
	{ 0x00002016, 0x000000A0, 0x0 },
	{ 0x00005012, 0x0000009B, 0x0 },
	{ 0x00007011, 0x00000088, 0x0 },
	{ 0x80009010, 0x000000C0, 0x1 },
	{ 0x00002016, 0x0000009B, 0x0 },
	{ 0x00005012, 0x00000088, 0x0 },
	{ 0x80007011, 0x000000C0, 0x1 },
	{ 0x00002016, 0x00000097, 0x0 },
	{ 0x80005012, 0x000000C0, 0x1 },
};

/* Kabylake U */
static const struct ddi_buf_trans kbl_u_ddi_translations_dp[] = {
	{ 0x0000201B, 0x000000A1, 0x0 },
	{ 0x00005012, 0x00000088, 0x0 },
	{ 0x80007011, 0x000000CD, 0x3 },
	{ 0x80009010, 0x000000C0, 0x3 },
	{ 0x0000201B, 0x0000009D, 0x0 },
	{ 0x80005012, 0x000000C0, 0x3 },
	{ 0x80007011, 0x000000C0, 0x3 },
	{ 0x00002016, 0x0000004F, 0x0 },
	{ 0x80005012, 0x000000C0, 0x3 },
};

/* Kabylake Y */
static const struct ddi_buf_trans kbl_y_ddi_translations_dp[] = {
	{ 0x00001017, 0x000000A1, 0x0 },
	{ 0x00005012, 0x00000088, 0x0 },
	{ 0x80007011, 0x000000CD, 0x3 },
	{ 0x8000800F, 0x000000C0, 0x3 },
	{ 0x00001017, 0x0000009D, 0x0 },
	{ 0x80005012, 0x000000C0, 0x3 },
	{ 0x80007011, 0x000000C0, 0x3 },
	{ 0x00001017, 0x0000004C, 0x0 },
	{ 0x80005012, 0x000000C0, 0x3 },
};

/*
 * Skylake/Kabylake H and S
 * eDP 1.4 low vswing translation parameters
 */
static const struct ddi_buf_trans skl_ddi_translations_edp[] = {
	{ 0x00000018, 0x000000A8, 0x0 },
	{ 0x00004013, 0x000000A9, 0x0 },
	{ 0x00007011, 0x000000A2, 0x0 },
	{ 0x00009010, 0x0000009C, 0x0 },
	{ 0x00000018, 0x000000A9, 0x0 },
	{ 0x00006013, 0x000000A2, 0x0 },
	{ 0x00007011, 0x000000A6, 0x0 },
	{ 0x00000018, 0x000000AB, 0x0 },
	{ 0x00007013, 0x0000009F, 0x0 },
	{ 0x00000018, 0x000000DF, 0x0 },
};

/*
 * Skylake/Kabylake U
 * eDP 1.4 low vswing translation parameters
 */
static const struct ddi_buf_trans skl_u_ddi_translations_edp[] = {
	{ 0x00000018, 0x000000A8, 0x0 },
	{ 0x00004013, 0x000000A9, 0x0 },
	{ 0x00007011, 0x000000A2, 0x0 },
	{ 0x00009010, 0x0000009C, 0x0 },
	{ 0x00000018, 0x000000A9, 0x0 },
	{ 0x00006013, 0x000000A2, 0x0 },
	{ 0x00007011, 0x000000A6, 0x0 },
	{ 0x00002016, 0x000000AB, 0x0 },
	{ 0x00005013, 0x0000009F, 0x0 },
	{ 0x00000018, 0x000000DF, 0x0 },
};

/*
 * Skylake/Kabylake Y
 * eDP 1.4 low vswing translation parameters
 */
static const struct ddi_buf_trans skl_y_ddi_translations_edp[] = {
	{ 0x00000018, 0x000000A8, 0x0 },
	{ 0x00004013, 0x000000AB, 0x0 },
	{ 0x00007011, 0x000000A4, 0x0 },
	{ 0x00009010, 0x000000DF, 0x0 },
	{ 0x00000018, 0x000000AA, 0x0 },
	{ 0x00006013, 0x000000A4, 0x0 },
	{ 0x00007011, 0x0000009D, 0x0 },
	{ 0x00000018, 0x000000A0, 0x0 },
	{ 0x00006012, 0x000000DF, 0x0 },
	{ 0x00000018, 0x0000008A, 0x0 },
};

/* Skylake/Kabylake U, H and S */
static const struct ddi_buf_trans skl_ddi_translations_hdmi[] = {
	{ 0x00000018, 0x000000AC, 0x0 },
	{ 0x00005012, 0x0000009D, 0x0 },
	{ 0x00007011, 0x00000088, 0x0 },
	{ 0x00000018, 0x000000A1, 0x0 },
	{ 0x00000018, 0x00000098, 0x0 },
	{ 0x00004013, 0x00000088, 0x0 },
	{ 0x80006012, 0x000000CD, 0x1 },
	{ 0x00000018, 0x000000DF, 0x0 },
	{ 0x80003015, 0x000000CD, 0x1 },	/* Default */
	{ 0x80003015, 0x000000C0, 0x1 },
	{ 0x80000018, 0x000000C0, 0x1 },
};

/* Skylake/Kabylake Y */
static const struct ddi_buf_trans skl_y_ddi_translations_hdmi[] = {
	{ 0x00000018, 0x000000A1, 0x0 },
	{ 0x00005012, 0x000000DF, 0x0 },
	{ 0x80007011, 0x000000CB, 0x3 },
	{ 0x00000018, 0x000000A4, 0x0 },
	{ 0x00000018, 0x0000009D, 0x0 },
	{ 0x00004013, 0x00000080, 0x0 },
	{ 0x80006013, 0x000000C0, 0x3 },
	{ 0x00000018, 0x0000008A, 0x0 },
	{ 0x80003015, 0x000000C0, 0x3 },	/* Default */
	{ 0x80003015, 0x000000C0, 0x3 },
	{ 0x80000018, 0x000000C0, 0x3 },
};

struct bxt_ddi_buf_trans {
	u8 margin;	/* swing value */
	u8 scale;	/* scale value */
	u8 enable;	/* scale enable */
	u8 deemphasis;
};

static const struct bxt_ddi_buf_trans bxt_ddi_translations_dp[] = {
					/* Idx	NT mV diff	db  */
	{ 52,  0x9A, 0, 128, },	/* 0:	400		0   */
	{ 78,  0x9A, 0, 85,  },	/* 1:	400		3.5 */
	{ 104, 0x9A, 0, 64,  },	/* 2:	400		6   */
	{ 154, 0x9A, 0, 43,  },	/* 3:	400		9.5 */
	{ 77,  0x9A, 0, 128, },	/* 4:	600		0   */
	{ 116, 0x9A, 0, 85,  },	/* 5:	600		3.5 */
	{ 154, 0x9A, 0, 64,  },	/* 6:	600		6   */
	{ 102, 0x9A, 0, 128, },	/* 7:	800		0   */
	{ 154, 0x9A, 0, 85,  },	/* 8:	800		3.5 */
	{ 154, 0x9A, 1, 128, },	/* 9:	1200		0   */
};

static const struct bxt_ddi_buf_trans bxt_ddi_translations_edp[] = {
					/* Idx	NT mV diff	db  */
	{ 26, 0, 0, 128, },	/* 0:	200		0   */
	{ 38, 0, 0, 112, },	/* 1:	200		1.5 */
	{ 48, 0, 0, 96,  },	/* 2:	200		4   */
	{ 54, 0, 0, 69,  },	/* 3:	200		6   */
	{ 32, 0, 0, 128, },	/* 4:	250		0   */
	{ 48, 0, 0, 104, },	/* 5:	250		1.5 */
	{ 54, 0, 0, 85,  },	/* 6:	250		4   */
	{ 43, 0, 0, 128, },	/* 7:	300		0   */
	{ 54, 0, 0, 101, },	/* 8:	300		1.5 */
	{ 48, 0, 0, 128, },	/* 9:	300		0   */
};

/* BSpec has 2 recommended values - entries 0 and 8.
 * Using the entry with higher vswing.
 */
static const struct bxt_ddi_buf_trans bxt_ddi_translations_hdmi[] = {
					/* Idx	NT mV diff	db  */
	{ 52,  0x9A, 0, 128, },	/* 0:	400		0   */
	{ 52,  0x9A, 0, 85,  },	/* 1:	400		3.5 */
	{ 52,  0x9A, 0, 64,  },	/* 2:	400		6   */
	{ 42,  0x9A, 0, 43,  },	/* 3:	400		9.5 */
	{ 77,  0x9A, 0, 128, },	/* 4:	600		0   */
	{ 77,  0x9A, 0, 85,  },	/* 5:	600		3.5 */
	{ 77,  0x9A, 0, 64,  },	/* 6:	600		6   */
	{ 102, 0x9A, 0, 128, },	/* 7:	800		0   */
	{ 102, 0x9A, 0, 85,  },	/* 8:	800		3.5 */
	{ 154, 0x9A, 1, 128, },	/* 9:	1200		0   */
};

struct cnl_ddi_buf_trans {
	u8 dw2_swing_sel;
	u8 dw7_n_scalar;
	u8 dw4_cursor_coeff;
	u8 dw4_post_cursor_2;
	u8 dw4_post_cursor_1;
};

/* Voltage Swing Programming for VccIO 0.85V for DP */
static const struct cnl_ddi_buf_trans cnl_ddi_translations_dp_0_85V[] = {
						/* NT mV Trans mV db    */
	{ 0xA, 0x5D, 0x3F, 0x00, 0x00 },	/* 350   350      0.0   */
	{ 0xA, 0x6A, 0x38, 0x00, 0x07 },	/* 350   500      3.1   */
	{ 0xB, 0x7A, 0x32, 0x00, 0x0D },	/* 350   700      6.0   */
	{ 0x6, 0x7C, 0x2D, 0x00, 0x12 },	/* 350   900      8.2   */
	{ 0xA, 0x69, 0x3F, 0x00, 0x00 },	/* 500   500      0.0   */
	{ 0xB, 0x7A, 0x36, 0x00, 0x09 },	/* 500   700      2.9   */
	{ 0x6, 0x7C, 0x30, 0x00, 0x0F },	/* 500   900      5.1   */
	{ 0xB, 0x7D, 0x3C, 0x00, 0x03 },	/* 650   725      0.9   */
	{ 0x6, 0x7C, 0x34, 0x00, 0x0B },	/* 600   900      3.5   */
	{ 0x6, 0x7B, 0x3F, 0x00, 0x00 },	/* 900   900      0.0   */
};

/* Voltage Swing Programming for VccIO 0.85V for HDMI */
static const struct cnl_ddi_buf_trans cnl_ddi_translations_hdmi_0_85V[] = {
						/* NT mV Trans mV db    */
	{ 0xA, 0x60, 0x3F, 0x00, 0x00 },	/* 450   450      0.0   */
	{ 0xB, 0x73, 0x36, 0x00, 0x09 },	/* 450   650      3.2   */
	{ 0x6, 0x7F, 0x31, 0x00, 0x0E },	/* 450   850      5.5   */
	{ 0xB, 0x73, 0x3F, 0x00, 0x00 },	/* 650   650      0.0   */
	{ 0x6, 0x7F, 0x37, 0x00, 0x08 },	/* 650   850      2.3   */
	{ 0x6, 0x7F, 0x3F, 0x00, 0x00 },	/* 850   850      0.0   */
	{ 0x6, 0x7F, 0x35, 0x00, 0x0A },	/* 600   850      3.0   */
};

/* Voltage Swing Programming for VccIO 0.85V for eDP */
static const struct cnl_ddi_buf_trans cnl_ddi_translations_edp_0_85V[] = {
						/* NT mV Trans mV db    */
	{ 0xA, 0x66, 0x3A, 0x00, 0x05 },	/* 384   500      2.3   */
	{ 0x0, 0x7F, 0x38, 0x00, 0x07 },	/* 153   200      2.3   */
	{ 0x8, 0x7F, 0x38, 0x00, 0x07 },	/* 192   250      2.3   */
	{ 0x1, 0x7F, 0x38, 0x00, 0x07 },	/* 230   300      2.3   */
	{ 0x9, 0x7F, 0x38, 0x00, 0x07 },	/* 269   350      2.3   */
	{ 0xA, 0x66, 0x3C, 0x00, 0x03 },	/* 446   500      1.0   */
	{ 0xB, 0x70, 0x3C, 0x00, 0x03 },	/* 460   600      2.3   */
	{ 0xC, 0x75, 0x3C, 0x00, 0x03 },	/* 537   700      2.3   */
	{ 0x2, 0x7F, 0x3F, 0x00, 0x00 },	/* 400   400      0.0   */
};

/* Voltage Swing Programming for VccIO 0.95V for DP */
static const struct cnl_ddi_buf_trans cnl_ddi_translations_dp_0_95V[] = {
						/* NT mV Trans mV db    */
	{ 0xA, 0x5D, 0x3F, 0x00, 0x00 },	/* 350   350      0.0   */
	{ 0xA, 0x6A, 0x38, 0x00, 0x07 },	/* 350   500      3.1   */
	{ 0xB, 0x7A, 0x32, 0x00, 0x0D },	/* 350   700      6.0   */
	{ 0x6, 0x7C, 0x2D, 0x00, 0x12 },	/* 350   900      8.2   */
	{ 0xA, 0x69, 0x3F, 0x00, 0x00 },	/* 500   500      0.0   */
	{ 0xB, 0x7A, 0x36, 0x00, 0x09 },	/* 500   700      2.9   */
	{ 0x6, 0x7C, 0x30, 0x00, 0x0F },	/* 500   900      5.1   */
	{ 0xB, 0x7D, 0x3C, 0x00, 0x03 },	/* 650   725      0.9   */
	{ 0x6, 0x7C, 0x34, 0x00, 0x0B },	/* 600   900      3.5   */
	{ 0x6, 0x7B, 0x3F, 0x00, 0x00 },	/* 900   900      0.0   */
};

/* Voltage Swing Programming for VccIO 0.95V for HDMI */
static const struct cnl_ddi_buf_trans cnl_ddi_translations_hdmi_0_95V[] = {
						/* NT mV Trans mV db    */
	{ 0xA, 0x5C, 0x3F, 0x00, 0x00 },	/* 400   400      0.0   */
	{ 0xB, 0x69, 0x37, 0x00, 0x08 },	/* 400   600      3.5   */
	{ 0x5, 0x76, 0x31, 0x00, 0x0E },	/* 400   800      6.0   */
	{ 0xA, 0x5E, 0x3F, 0x00, 0x00 },	/* 450   450      0.0   */
	{ 0xB, 0x69, 0x3F, 0x00, 0x00 },	/* 600   600      0.0   */
	{ 0xB, 0x79, 0x35, 0x00, 0x0A },	/* 600   850      3.0   */
	{ 0x6, 0x7D, 0x32, 0x00, 0x0D },	/* 600   1000     4.4   */
	{ 0x5, 0x76, 0x3F, 0x00, 0x00 },	/* 800   800      0.0   */
	{ 0x6, 0x7D, 0x39, 0x00, 0x06 },	/* 800   1000     1.9   */
	{ 0x6, 0x7F, 0x39, 0x00, 0x06 },	/* 850   1050     1.8   */
	{ 0x6, 0x7F, 0x3F, 0x00, 0x00 },	/* 1050  1050     0.0   */
};

/* Voltage Swing Programming for VccIO 0.95V for eDP */
static const struct cnl_ddi_buf_trans cnl_ddi_translations_edp_0_95V[] = {
						/* NT mV Trans mV db    */
	{ 0xA, 0x61, 0x3A, 0x00, 0x05 },	/* 384   500      2.3   */
	{ 0x0, 0x7F, 0x38, 0x00, 0x07 },	/* 153   200      2.3   */
	{ 0x8, 0x7F, 0x38, 0x00, 0x07 },	/* 192   250      2.3   */
	{ 0x1, 0x7F, 0x38, 0x00, 0x07 },	/* 230   300      2.3   */
	{ 0x9, 0x7F, 0x38, 0x00, 0x07 },	/* 269   350      2.3   */
	{ 0xA, 0x61, 0x3C, 0x00, 0x03 },	/* 446   500      1.0   */
	{ 0xB, 0x68, 0x39, 0x00, 0x06 },	/* 460   600      2.3   */
	{ 0xC, 0x6E, 0x39, 0x00, 0x06 },	/* 537   700      2.3   */
	{ 0x4, 0x7F, 0x3A, 0x00, 0x05 },	/* 460   600      2.3   */
	{ 0x2, 0x7F, 0x3F, 0x00, 0x00 },	/* 400   400      0.0   */
};

/* Voltage Swing Programming for VccIO 1.05V for DP */
static const struct cnl_ddi_buf_trans cnl_ddi_translations_dp_1_05V[] = {
						/* NT mV Trans mV db    */
	{ 0xA, 0x58, 0x3F, 0x00, 0x00 },	/* 400   400      0.0   */
	{ 0xB, 0x64, 0x37, 0x00, 0x08 },	/* 400   600      3.5   */
	{ 0x5, 0x70, 0x31, 0x00, 0x0E },	/* 400   800      6.0   */
	{ 0x6, 0x7F, 0x2C, 0x00, 0x13 },	/* 400   1050     8.4   */
	{ 0xB, 0x64, 0x3F, 0x00, 0x00 },	/* 600   600      0.0   */
	{ 0x5, 0x73, 0x35, 0x00, 0x0A },	/* 600   850      3.0   */
	{ 0x6, 0x7F, 0x30, 0x00, 0x0F },	/* 550   1050     5.6   */
	{ 0x5, 0x76, 0x3E, 0x00, 0x01 },	/* 850   900      0.5   */
	{ 0x6, 0x7F, 0x36, 0x00, 0x09 },	/* 750   1050     2.9   */
	{ 0x6, 0x7F, 0x3F, 0x00, 0x00 },	/* 1050  1050     0.0   */
};

/* Voltage Swing Programming for VccIO 1.05V for HDMI */
static const struct cnl_ddi_buf_trans cnl_ddi_translations_hdmi_1_05V[] = {
						/* NT mV Trans mV db    */
	{ 0xA, 0x58, 0x3F, 0x00, 0x00 },	/* 400   400      0.0   */
	{ 0xB, 0x64, 0x37, 0x00, 0x08 },	/* 400   600      3.5   */
	{ 0x5, 0x70, 0x31, 0x00, 0x0E },	/* 400   800      6.0   */
	{ 0xA, 0x5B, 0x3F, 0x00, 0x00 },	/* 450   450      0.0   */
	{ 0xB, 0x64, 0x3F, 0x00, 0x00 },	/* 600   600      0.0   */
	{ 0x5, 0x73, 0x35, 0x00, 0x0A },	/* 600   850      3.0   */
	{ 0x6, 0x7C, 0x32, 0x00, 0x0D },	/* 600   1000     4.4   */
	{ 0x5, 0x70, 0x3F, 0x00, 0x00 },	/* 800   800      0.0   */
	{ 0x6, 0x7C, 0x39, 0x00, 0x06 },	/* 800   1000     1.9   */
	{ 0x6, 0x7F, 0x39, 0x00, 0x06 },	/* 850   1050     1.8   */
	{ 0x6, 0x7F, 0x3F, 0x00, 0x00 },	/* 1050  1050     0.0   */
};

/* Voltage Swing Programming for VccIO 1.05V for eDP */
static const struct cnl_ddi_buf_trans cnl_ddi_translations_edp_1_05V[] = {
						/* NT mV Trans mV db    */
	{ 0xA, 0x5E, 0x3A, 0x00, 0x05 },	/* 384   500      2.3   */
	{ 0x0, 0x7F, 0x38, 0x00, 0x07 },	/* 153   200      2.3   */
	{ 0x8, 0x7F, 0x38, 0x00, 0x07 },	/* 192   250      2.3   */
	{ 0x1, 0x7F, 0x38, 0x00, 0x07 },	/* 230   300      2.3   */
	{ 0x9, 0x7F, 0x38, 0x00, 0x07 },	/* 269   350      2.3   */
	{ 0xA, 0x5E, 0x3C, 0x00, 0x03 },	/* 446   500      1.0   */
	{ 0xB, 0x64, 0x39, 0x00, 0x06 },	/* 460   600      2.3   */
	{ 0xE, 0x6A, 0x39, 0x00, 0x06 },	/* 537   700      2.3   */
	{ 0x2, 0x7F, 0x3F, 0x00, 0x00 },	/* 400   400      0.0   */
};

/* icl_combo_phy_ddi_translations */
static const struct cnl_ddi_buf_trans icl_combo_phy_ddi_translations_dp_hbr2[] = {
						/* NT mV Trans mV db    */
	{ 0xA, 0x35, 0x3F, 0x00, 0x00 },	/* 350   350      0.0   */
	{ 0xA, 0x4F, 0x37, 0x00, 0x08 },	/* 350   500      3.1   */
	{ 0xC, 0x71, 0x2F, 0x00, 0x10 },	/* 350   700      6.0   */
	{ 0x6, 0x7F, 0x2B, 0x00, 0x14 },	/* 350   900      8.2   */
	{ 0xA, 0x4C, 0x3F, 0x00, 0x00 },	/* 500   500      0.0   */
	{ 0xC, 0x73, 0x34, 0x00, 0x0B },	/* 500   700      2.9   */
	{ 0x6, 0x7F, 0x2F, 0x00, 0x10 },	/* 500   900      5.1   */
	{ 0xC, 0x6C, 0x3C, 0x00, 0x03 },	/* 650   700      0.6   */
	{ 0x6, 0x7F, 0x35, 0x00, 0x0A },	/* 600   900      3.5   */
	{ 0x6, 0x7F, 0x3F, 0x00, 0x00 },	/* 900   900      0.0   */
};

static const struct cnl_ddi_buf_trans icl_combo_phy_ddi_translations_edp_hbr2[] = {
						/* NT mV Trans mV db    */
	{ 0x0, 0x7F, 0x3F, 0x00, 0x00 },	/* 200   200      0.0   */
	{ 0x8, 0x7F, 0x38, 0x00, 0x07 },	/* 200   250      1.9   */
	{ 0x1, 0x7F, 0x33, 0x00, 0x0C },	/* 200   300      3.5   */
	{ 0x9, 0x7F, 0x31, 0x00, 0x0E },	/* 200   350      4.9   */
	{ 0x8, 0x7F, 0x3F, 0x00, 0x00 },	/* 250   250      0.0   */
	{ 0x1, 0x7F, 0x38, 0x00, 0x07 },	/* 250   300      1.6   */
	{ 0x9, 0x7F, 0x35, 0x00, 0x0A },	/* 250   350      2.9   */
	{ 0x1, 0x7F, 0x3F, 0x00, 0x00 },	/* 300   300      0.0   */
	{ 0x9, 0x7F, 0x38, 0x00, 0x07 },	/* 300   350      1.3   */
	{ 0x9, 0x7F, 0x3F, 0x00, 0x00 },	/* 350   350      0.0   */
};

static const struct cnl_ddi_buf_trans icl_combo_phy_ddi_translations_edp_hbr3[] = {
						/* NT mV Trans mV db    */
	{ 0xA, 0x35, 0x3F, 0x00, 0x00 },	/* 350   350      0.0   */
	{ 0xA, 0x4F, 0x37, 0x00, 0x08 },	/* 350   500      3.1   */
	{ 0xC, 0x71, 0x2F, 0x00, 0x10 },	/* 350   700      6.0   */
	{ 0x6, 0x7F, 0x2B, 0x00, 0x14 },	/* 350   900      8.2   */
	{ 0xA, 0x4C, 0x3F, 0x00, 0x00 },	/* 500   500      0.0   */
	{ 0xC, 0x73, 0x34, 0x00, 0x0B },	/* 500   700      2.9   */
	{ 0x6, 0x7F, 0x2F, 0x00, 0x10 },	/* 500   900      5.1   */
	{ 0xC, 0x6C, 0x3C, 0x00, 0x03 },	/* 650   700      0.6   */
	{ 0x6, 0x7F, 0x35, 0x00, 0x0A },	/* 600   900      3.5   */
	{ 0x6, 0x7F, 0x3F, 0x00, 0x00 },	/* 900   900      0.0   */
};

static const struct cnl_ddi_buf_trans icl_combo_phy_ddi_translations_hdmi[] = {
						/* NT mV Trans mV db    */
	{ 0xA, 0x60, 0x3F, 0x00, 0x00 },	/* 450   450      0.0   */
	{ 0xB, 0x73, 0x36, 0x00, 0x09 },	/* 450   650      3.2   */
	{ 0x6, 0x7F, 0x31, 0x00, 0x0E },	/* 450   850      5.5   */
	{ 0xB, 0x73, 0x3F, 0x00, 0x00 },	/* 650   650      0.0   ALS */
	{ 0x6, 0x7F, 0x37, 0x00, 0x08 },	/* 650   850      2.3   */
	{ 0x6, 0x7F, 0x3F, 0x00, 0x00 },	/* 850   850      0.0   */
	{ 0x6, 0x7F, 0x35, 0x00, 0x0A },	/* 600   850      3.0   */
};

struct icl_mg_phy_ddi_buf_trans {
	u32 cri_txdeemph_override_5_0;
	u32 cri_txdeemph_override_11_6;
	u32 cri_txdeemph_override_17_12;
};

static const struct icl_mg_phy_ddi_buf_trans icl_mg_phy_ddi_translations[] = {
				/* Voltage swing  pre-emphasis */
	{ 0x0, 0x1B, 0x00 },	/* 0              0   */
	{ 0x0, 0x23, 0x08 },	/* 0              1   */
	{ 0x0, 0x2D, 0x12 },	/* 0              2   */
	{ 0x0, 0x00, 0x00 },	/* 0              3   */
	{ 0x0, 0x23, 0x00 },	/* 1              0   */
	{ 0x0, 0x2B, 0x09 },	/* 1              1   */
	{ 0x0, 0x2E, 0x11 },	/* 1              2   */
	{ 0x0, 0x2F, 0x00 },	/* 2              0   */
	{ 0x0, 0x33, 0x0C },	/* 2              1   */
	{ 0x0, 0x00, 0x00 },	/* 3              0   */
};

static const struct ddi_buf_trans *
bdw_get_buf_trans_edp(struct drm_i915_private *dev_priv, int *n_entries)
{
	if (dev_priv->vbt.edp.low_vswing) {
		*n_entries = ARRAY_SIZE(bdw_ddi_translations_edp);
		return bdw_ddi_translations_edp;
	} else {
		*n_entries = ARRAY_SIZE(bdw_ddi_translations_dp);
		return bdw_ddi_translations_dp;
	}
}

static const struct ddi_buf_trans *
skl_get_buf_trans_dp(struct drm_i915_private *dev_priv, int *n_entries)
{
	if (IS_SKL_ULX(dev_priv)) {
		*n_entries = ARRAY_SIZE(skl_y_ddi_translations_dp);
		return skl_y_ddi_translations_dp;
	} else if (IS_SKL_ULT(dev_priv)) {
		*n_entries = ARRAY_SIZE(skl_u_ddi_translations_dp);
		return skl_u_ddi_translations_dp;
	} else {
		*n_entries = ARRAY_SIZE(skl_ddi_translations_dp);
		return skl_ddi_translations_dp;
	}
}

static const struct ddi_buf_trans *
kbl_get_buf_trans_dp(struct drm_i915_private *dev_priv, int *n_entries)
{
	if (IS_KBL_ULX(dev_priv) || IS_AML_ULX(dev_priv)) {
		*n_entries = ARRAY_SIZE(kbl_y_ddi_translations_dp);
		return kbl_y_ddi_translations_dp;
	} else if (IS_KBL_ULT(dev_priv) || IS_CFL_ULT(dev_priv)) {
		*n_entries = ARRAY_SIZE(kbl_u_ddi_translations_dp);
		return kbl_u_ddi_translations_dp;
	} else {
		*n_entries = ARRAY_SIZE(kbl_ddi_translations_dp);
		return kbl_ddi_translations_dp;
	}
}

static const struct ddi_buf_trans *
skl_get_buf_trans_edp(struct drm_i915_private *dev_priv, int *n_entries)
{
	if (dev_priv->vbt.edp.low_vswing) {
		if (IS_SKL_ULX(dev_priv) || IS_KBL_ULX(dev_priv) || IS_AML_ULX(dev_priv)) {
			*n_entries = ARRAY_SIZE(skl_y_ddi_translations_edp);
			return skl_y_ddi_translations_edp;
		} else if (IS_SKL_ULT(dev_priv) || IS_KBL_ULT(dev_priv) ||
			   IS_CFL_ULT(dev_priv)) {
			*n_entries = ARRAY_SIZE(skl_u_ddi_translations_edp);
			return skl_u_ddi_translations_edp;
		} else {
			*n_entries = ARRAY_SIZE(skl_ddi_translations_edp);
			return skl_ddi_translations_edp;
		}
	}

	if (IS_KABYLAKE(dev_priv) || IS_COFFEELAKE(dev_priv))
		return kbl_get_buf_trans_dp(dev_priv, n_entries);
	else
		return skl_get_buf_trans_dp(dev_priv, n_entries);
}

static const struct ddi_buf_trans *
skl_get_buf_trans_hdmi(struct drm_i915_private *dev_priv, int *n_entries)
{
	if (IS_SKL_ULX(dev_priv) || IS_KBL_ULX(dev_priv) || IS_AML_ULX(dev_priv)) {
		*n_entries = ARRAY_SIZE(skl_y_ddi_translations_hdmi);
		return skl_y_ddi_translations_hdmi;
	} else {
		*n_entries = ARRAY_SIZE(skl_ddi_translations_hdmi);
		return skl_ddi_translations_hdmi;
	}
}

static int skl_buf_trans_num_entries(enum port port, int n_entries)
{
	/* Only DDIA and DDIE can select the 10th register with DP */
	if (port == PORT_A || port == PORT_E)
		return min(n_entries, 10);
	else
		return min(n_entries, 9);
}

static const struct ddi_buf_trans *
intel_ddi_get_buf_trans_dp(struct drm_i915_private *dev_priv,
			   enum port port, int *n_entries)
{
	if (IS_KABYLAKE(dev_priv) || IS_COFFEELAKE(dev_priv)) {
		const struct ddi_buf_trans *ddi_translations =
			kbl_get_buf_trans_dp(dev_priv, n_entries);
		*n_entries = skl_buf_trans_num_entries(port, *n_entries);
		return ddi_translations;
	} else if (IS_SKYLAKE(dev_priv)) {
		const struct ddi_buf_trans *ddi_translations =
			skl_get_buf_trans_dp(dev_priv, n_entries);
		*n_entries = skl_buf_trans_num_entries(port, *n_entries);
		return ddi_translations;
	} else if (IS_BROADWELL(dev_priv)) {
		*n_entries = ARRAY_SIZE(bdw_ddi_translations_dp);
		return  bdw_ddi_translations_dp;
	} else if (IS_HASWELL(dev_priv)) {
		*n_entries = ARRAY_SIZE(hsw_ddi_translations_dp);
		return hsw_ddi_translations_dp;
	}

	*n_entries = 0;
	return NULL;
}

static const struct ddi_buf_trans *
intel_ddi_get_buf_trans_edp(struct drm_i915_private *dev_priv,
			    enum port port, int *n_entries)
{
	if (IS_GEN9_BC(dev_priv)) {
		const struct ddi_buf_trans *ddi_translations =
			skl_get_buf_trans_edp(dev_priv, n_entries);
		*n_entries = skl_buf_trans_num_entries(port, *n_entries);
		return ddi_translations;
	} else if (IS_BROADWELL(dev_priv)) {
		return bdw_get_buf_trans_edp(dev_priv, n_entries);
	} else if (IS_HASWELL(dev_priv)) {
		*n_entries = ARRAY_SIZE(hsw_ddi_translations_dp);
		return hsw_ddi_translations_dp;
	}

	*n_entries = 0;
	return NULL;
}

static const struct ddi_buf_trans *
intel_ddi_get_buf_trans_fdi(struct drm_i915_private *dev_priv,
			    int *n_entries)
{
	if (IS_BROADWELL(dev_priv)) {
		*n_entries = ARRAY_SIZE(bdw_ddi_translations_fdi);
		return bdw_ddi_translations_fdi;
	} else if (IS_HASWELL(dev_priv)) {
		*n_entries = ARRAY_SIZE(hsw_ddi_translations_fdi);
		return hsw_ddi_translations_fdi;
	}

	*n_entries = 0;
	return NULL;
}

static const struct ddi_buf_trans *
intel_ddi_get_buf_trans_hdmi(struct drm_i915_private *dev_priv,
			     int *n_entries)
{
	if (IS_GEN9_BC(dev_priv)) {
		return skl_get_buf_trans_hdmi(dev_priv, n_entries);
	} else if (IS_BROADWELL(dev_priv)) {
		*n_entries = ARRAY_SIZE(bdw_ddi_translations_hdmi);
		return bdw_ddi_translations_hdmi;
	} else if (IS_HASWELL(dev_priv)) {
		*n_entries = ARRAY_SIZE(hsw_ddi_translations_hdmi);
		return hsw_ddi_translations_hdmi;
	}

	*n_entries = 0;
	return NULL;
}

static const struct bxt_ddi_buf_trans *
bxt_get_buf_trans_dp(struct drm_i915_private *dev_priv, int *n_entries)
{
	*n_entries = ARRAY_SIZE(bxt_ddi_translations_dp);
	return bxt_ddi_translations_dp;
}

static const struct bxt_ddi_buf_trans *
bxt_get_buf_trans_edp(struct drm_i915_private *dev_priv, int *n_entries)
{
	if (dev_priv->vbt.edp.low_vswing) {
		*n_entries = ARRAY_SIZE(bxt_ddi_translations_edp);
		return bxt_ddi_translations_edp;
	}

	return bxt_get_buf_trans_dp(dev_priv, n_entries);
}

static const struct bxt_ddi_buf_trans *
bxt_get_buf_trans_hdmi(struct drm_i915_private *dev_priv, int *n_entries)
{
	*n_entries = ARRAY_SIZE(bxt_ddi_translations_hdmi);
	return bxt_ddi_translations_hdmi;
}

static const struct cnl_ddi_buf_trans *
cnl_get_buf_trans_hdmi(struct drm_i915_private *dev_priv, int *n_entries)
{
	u32 voltage = I915_READ(CNL_PORT_COMP_DW3) & VOLTAGE_INFO_MASK;

	if (voltage == VOLTAGE_INFO_0_85V) {
		*n_entries = ARRAY_SIZE(cnl_ddi_translations_hdmi_0_85V);
		return cnl_ddi_translations_hdmi_0_85V;
	} else if (voltage == VOLTAGE_INFO_0_95V) {
		*n_entries = ARRAY_SIZE(cnl_ddi_translations_hdmi_0_95V);
		return cnl_ddi_translations_hdmi_0_95V;
	} else if (voltage == VOLTAGE_INFO_1_05V) {
		*n_entries = ARRAY_SIZE(cnl_ddi_translations_hdmi_1_05V);
		return cnl_ddi_translations_hdmi_1_05V;
	} else {
		*n_entries = 1; /* shut up gcc */
		MISSING_CASE(voltage);
	}
	return NULL;
}

static const struct cnl_ddi_buf_trans *
cnl_get_buf_trans_dp(struct drm_i915_private *dev_priv, int *n_entries)
{
	u32 voltage = I915_READ(CNL_PORT_COMP_DW3) & VOLTAGE_INFO_MASK;

	if (voltage == VOLTAGE_INFO_0_85V) {
		*n_entries = ARRAY_SIZE(cnl_ddi_translations_dp_0_85V);
		return cnl_ddi_translations_dp_0_85V;
	} else if (voltage == VOLTAGE_INFO_0_95V) {
		*n_entries = ARRAY_SIZE(cnl_ddi_translations_dp_0_95V);
		return cnl_ddi_translations_dp_0_95V;
	} else if (voltage == VOLTAGE_INFO_1_05V) {
		*n_entries = ARRAY_SIZE(cnl_ddi_translations_dp_1_05V);
		return cnl_ddi_translations_dp_1_05V;
	} else {
		*n_entries = 1; /* shut up gcc */
		MISSING_CASE(voltage);
	}
	return NULL;
}

static const struct cnl_ddi_buf_trans *
cnl_get_buf_trans_edp(struct drm_i915_private *dev_priv, int *n_entries)
{
	u32 voltage = I915_READ(CNL_PORT_COMP_DW3) & VOLTAGE_INFO_MASK;

	if (dev_priv->vbt.edp.low_vswing) {
		if (voltage == VOLTAGE_INFO_0_85V) {
			*n_entries = ARRAY_SIZE(cnl_ddi_translations_edp_0_85V);
			return cnl_ddi_translations_edp_0_85V;
		} else if (voltage == VOLTAGE_INFO_0_95V) {
			*n_entries = ARRAY_SIZE(cnl_ddi_translations_edp_0_95V);
			return cnl_ddi_translations_edp_0_95V;
		} else if (voltage == VOLTAGE_INFO_1_05V) {
			*n_entries = ARRAY_SIZE(cnl_ddi_translations_edp_1_05V);
			return cnl_ddi_translations_edp_1_05V;
		} else {
			*n_entries = 1; /* shut up gcc */
			MISSING_CASE(voltage);
		}
		return NULL;
	} else {
		return cnl_get_buf_trans_dp(dev_priv, n_entries);
	}
}

static const struct cnl_ddi_buf_trans *
icl_get_combo_buf_trans(struct drm_i915_private *dev_priv, enum port port,
			int type, int rate, int *n_entries)
{
	if (type == INTEL_OUTPUT_HDMI) {
		*n_entries = ARRAY_SIZE(icl_combo_phy_ddi_translations_hdmi);
		return icl_combo_phy_ddi_translations_hdmi;
	} else if (rate > 540000 && type == INTEL_OUTPUT_EDP) {
		*n_entries = ARRAY_SIZE(icl_combo_phy_ddi_translations_edp_hbr3);
		return icl_combo_phy_ddi_translations_edp_hbr3;
	} else if (type == INTEL_OUTPUT_EDP && dev_priv->vbt.edp.low_vswing) {
		*n_entries = ARRAY_SIZE(icl_combo_phy_ddi_translations_edp_hbr2);
		return icl_combo_phy_ddi_translations_edp_hbr2;
	}

	*n_entries = ARRAY_SIZE(icl_combo_phy_ddi_translations_dp_hbr2);
	return icl_combo_phy_ddi_translations_dp_hbr2;
}

static int intel_ddi_hdmi_level(struct drm_i915_private *dev_priv, enum port port)
{
	int n_entries, level, default_entry;

	level = dev_priv->vbt.ddi_port_info[port].hdmi_level_shift;

	if (INTEL_GEN(dev_priv) >= 11) {
		if (intel_port_is_combophy(dev_priv, port))
			icl_get_combo_buf_trans(dev_priv, port, INTEL_OUTPUT_HDMI,
						0, &n_entries);
		else
			n_entries = ARRAY_SIZE(icl_mg_phy_ddi_translations);
		default_entry = n_entries - 1;
	} else if (IS_CANNONLAKE(dev_priv)) {
		cnl_get_buf_trans_hdmi(dev_priv, &n_entries);
		default_entry = n_entries - 1;
	} else if (IS_GEN9_LP(dev_priv)) {
		bxt_get_buf_trans_hdmi(dev_priv, &n_entries);
		default_entry = n_entries - 1;
	} else if (IS_GEN9_BC(dev_priv)) {
		intel_ddi_get_buf_trans_hdmi(dev_priv, &n_entries);
		default_entry = 8;
	} else if (IS_BROADWELL(dev_priv)) {
		intel_ddi_get_buf_trans_hdmi(dev_priv, &n_entries);
		default_entry = 7;
	} else if (IS_HASWELL(dev_priv)) {
		intel_ddi_get_buf_trans_hdmi(dev_priv, &n_entries);
		default_entry = 6;
	} else {
		WARN(1, "ddi translation table missing\n");
		return 0;
	}

	/* Choose a good default if VBT is badly populated */
	if (level == HDMI_LEVEL_SHIFT_UNKNOWN || level >= n_entries)
		level = default_entry;

	if (WARN_ON_ONCE(n_entries == 0))
		return 0;
	if (WARN_ON_ONCE(level >= n_entries))
		level = n_entries - 1;

	return level;
}

/*
 * Starting with Haswell, DDI port buffers must be programmed with correct
 * values in advance. This function programs the correct values for
 * DP/eDP/FDI use cases.
 */
static void intel_prepare_dp_ddi_buffers(struct intel_encoder *encoder,
					 const struct intel_crtc_state *crtc_state)
{
	struct drm_i915_private *dev_priv = to_i915(encoder->base.dev);
	u32 iboost_bit = 0;
	int i, n_entries;
	enum port port = encoder->port;
	const struct ddi_buf_trans *ddi_translations;

	if (intel_crtc_has_type(crtc_state, INTEL_OUTPUT_ANALOG))
		ddi_translations = intel_ddi_get_buf_trans_fdi(dev_priv,
							       &n_entries);
	else if (intel_crtc_has_type(crtc_state, INTEL_OUTPUT_EDP))
		ddi_translations = intel_ddi_get_buf_trans_edp(dev_priv, port,
							       &n_entries);
	else
		ddi_translations = intel_ddi_get_buf_trans_dp(dev_priv, port,
							      &n_entries);

	/* If we're boosting the current, set bit 31 of trans1 */
	if (IS_GEN9_BC(dev_priv) &&
	    dev_priv->vbt.ddi_port_info[port].dp_boost_level)
		iboost_bit = DDI_BUF_BALANCE_LEG_ENABLE;

	for (i = 0; i < n_entries; i++) {
		I915_WRITE(DDI_BUF_TRANS_LO(port, i),
			   ddi_translations[i].trans1 | iboost_bit);
		I915_WRITE(DDI_BUF_TRANS_HI(port, i),
			   ddi_translations[i].trans2);
	}
}

/*
 * Starting with Haswell, DDI port buffers must be programmed with correct
 * values in advance. This function programs the correct values for
 * HDMI/DVI use cases.
 */
static void intel_prepare_hdmi_ddi_buffers(struct intel_encoder *encoder,
					   int level)
{
	struct drm_i915_private *dev_priv = to_i915(encoder->base.dev);
	u32 iboost_bit = 0;
	int n_entries;
	enum port port = encoder->port;
	const struct ddi_buf_trans *ddi_translations;

	ddi_translations = intel_ddi_get_buf_trans_hdmi(dev_priv, &n_entries);

	if (WARN_ON_ONCE(!ddi_translations))
		return;
	if (WARN_ON_ONCE(level >= n_entries))
		level = n_entries - 1;

	/* If we're boosting the current, set bit 31 of trans1 */
	if (IS_GEN9_BC(dev_priv) &&
	    dev_priv->vbt.ddi_port_info[port].hdmi_boost_level)
		iboost_bit = DDI_BUF_BALANCE_LEG_ENABLE;

	/* Entry 9 is for HDMI: */
	I915_WRITE(DDI_BUF_TRANS_LO(port, 9),
		   ddi_translations[level].trans1 | iboost_bit);
	I915_WRITE(DDI_BUF_TRANS_HI(port, 9),
		   ddi_translations[level].trans2);
}

static void intel_wait_ddi_buf_idle(struct drm_i915_private *dev_priv,
				    enum port port)
{
	i915_reg_t reg = DDI_BUF_CTL(port);
	int i;

	for (i = 0; i < 16; i++) {
		udelay(1);
		if (I915_READ(reg) & DDI_BUF_IS_IDLE)
			return;
	}
	DRM_ERROR("Timeout waiting for DDI BUF %c idle bit\n", port_name(port));
}

static u32 hsw_pll_to_ddi_pll_sel(const struct intel_shared_dpll *pll)
{
	switch (pll->info->id) {
	case DPLL_ID_WRPLL1:
		return PORT_CLK_SEL_WRPLL1;
	case DPLL_ID_WRPLL2:
		return PORT_CLK_SEL_WRPLL2;
	case DPLL_ID_SPLL:
		return PORT_CLK_SEL_SPLL;
	case DPLL_ID_LCPLL_810:
		return PORT_CLK_SEL_LCPLL_810;
	case DPLL_ID_LCPLL_1350:
		return PORT_CLK_SEL_LCPLL_1350;
	case DPLL_ID_LCPLL_2700:
		return PORT_CLK_SEL_LCPLL_2700;
	default:
		MISSING_CASE(pll->info->id);
		return PORT_CLK_SEL_NONE;
	}
}

static u32 icl_pll_to_ddi_clk_sel(struct intel_encoder *encoder,
				  const struct intel_crtc_state *crtc_state)
{
	const struct intel_shared_dpll *pll = crtc_state->shared_dpll;
	int clock = crtc_state->port_clock;
	const enum intel_dpll_id id = pll->info->id;

	switch (id) {
	default:
		/*
		 * DPLL_ID_ICL_DPLL0 and DPLL_ID_ICL_DPLL1 should not be used
		 * here, so do warn if this get passed in
		 */
		MISSING_CASE(id);
		return DDI_CLK_SEL_NONE;
	case DPLL_ID_ICL_TBTPLL:
		switch (clock) {
		case 162000:
			return DDI_CLK_SEL_TBT_162;
		case 270000:
			return DDI_CLK_SEL_TBT_270;
		case 540000:
			return DDI_CLK_SEL_TBT_540;
		case 810000:
			return DDI_CLK_SEL_TBT_810;
		default:
			MISSING_CASE(clock);
			return DDI_CLK_SEL_NONE;
		}
	case DPLL_ID_ICL_MGPLL1:
	case DPLL_ID_ICL_MGPLL2:
	case DPLL_ID_ICL_MGPLL3:
	case DPLL_ID_ICL_MGPLL4:
		return DDI_CLK_SEL_MG;
	}
}

/* Starting with Haswell, different DDI ports can work in FDI mode for
 * connection to the PCH-located connectors. For this, it is necessary to train
 * both the DDI port and PCH receiver for the desired DDI buffer settings.
 *
 * The recommended port to work in FDI mode is DDI E, which we use here. Also,
 * please note that when FDI mode is active on DDI E, it shares 2 lines with
 * DDI A (which is used for eDP)
 */

void hsw_fdi_link_train(struct intel_crtc *crtc,
			const struct intel_crtc_state *crtc_state)
{
	struct drm_device *dev = crtc->base.dev;
	struct drm_i915_private *dev_priv = to_i915(dev);
	struct intel_encoder *encoder;
	u32 temp, i, rx_ctl_val, ddi_pll_sel;

	for_each_encoder_on_crtc(dev, &crtc->base, encoder) {
		WARN_ON(encoder->type != INTEL_OUTPUT_ANALOG);
		intel_prepare_dp_ddi_buffers(encoder, crtc_state);
	}

	/* Set the FDI_RX_MISC pwrdn lanes and the 2 workarounds listed at the
	 * mode set "sequence for CRT port" document:
	 * - TP1 to TP2 time with the default value
	 * - FDI delay to 90h
	 *
	 * WaFDIAutoLinkSetTimingOverrride:hsw
	 */
	I915_WRITE(FDI_RX_MISC(PIPE_A), FDI_RX_PWRDN_LANE1_VAL(2) |
				  FDI_RX_PWRDN_LANE0_VAL(2) |
				  FDI_RX_TP1_TO_TP2_48 | FDI_RX_FDI_DELAY_90);

	/* Enable the PCH Receiver FDI PLL */
	rx_ctl_val = dev_priv->fdi_rx_config | FDI_RX_ENHANCE_FRAME_ENABLE |
		     FDI_RX_PLL_ENABLE |
		     FDI_DP_PORT_WIDTH(crtc_state->fdi_lanes);
	I915_WRITE(FDI_RX_CTL(PIPE_A), rx_ctl_val);
	POSTING_READ(FDI_RX_CTL(PIPE_A));
	udelay(220);

	/* Switch from Rawclk to PCDclk */
	rx_ctl_val |= FDI_PCDCLK;
	I915_WRITE(FDI_RX_CTL(PIPE_A), rx_ctl_val);

	/* Configure Port Clock Select */
	ddi_pll_sel = hsw_pll_to_ddi_pll_sel(crtc_state->shared_dpll);
	I915_WRITE(PORT_CLK_SEL(PORT_E), ddi_pll_sel);
	WARN_ON(ddi_pll_sel != PORT_CLK_SEL_SPLL);

	/* Start the training iterating through available voltages and emphasis,
	 * testing each value twice. */
	for (i = 0; i < ARRAY_SIZE(hsw_ddi_translations_fdi) * 2; i++) {
		/* Configure DP_TP_CTL with auto-training */
		I915_WRITE(DP_TP_CTL(PORT_E),
					DP_TP_CTL_FDI_AUTOTRAIN |
					DP_TP_CTL_ENHANCED_FRAME_ENABLE |
					DP_TP_CTL_LINK_TRAIN_PAT1 |
					DP_TP_CTL_ENABLE);

		/* Configure and enable DDI_BUF_CTL for DDI E with next voltage.
		 * DDI E does not support port reversal, the functionality is
		 * achieved on the PCH side in FDI_RX_CTL, so no need to set the
		 * port reversal bit */
		I915_WRITE(DDI_BUF_CTL(PORT_E),
			   DDI_BUF_CTL_ENABLE |
			   ((crtc_state->fdi_lanes - 1) << 1) |
			   DDI_BUF_TRANS_SELECT(i / 2));
		POSTING_READ(DDI_BUF_CTL(PORT_E));

		udelay(600);

		/* Program PCH FDI Receiver TU */
		I915_WRITE(FDI_RX_TUSIZE1(PIPE_A), TU_SIZE(64));

		/* Enable PCH FDI Receiver with auto-training */
		rx_ctl_val |= FDI_RX_ENABLE | FDI_LINK_TRAIN_AUTO;
		I915_WRITE(FDI_RX_CTL(PIPE_A), rx_ctl_val);
		POSTING_READ(FDI_RX_CTL(PIPE_A));

		/* Wait for FDI receiver lane calibration */
		udelay(30);

		/* Unset FDI_RX_MISC pwrdn lanes */
		temp = I915_READ(FDI_RX_MISC(PIPE_A));
		temp &= ~(FDI_RX_PWRDN_LANE1_MASK | FDI_RX_PWRDN_LANE0_MASK);
		I915_WRITE(FDI_RX_MISC(PIPE_A), temp);
		POSTING_READ(FDI_RX_MISC(PIPE_A));

		/* Wait for FDI auto training time */
		udelay(5);

		temp = I915_READ(DP_TP_STATUS(PORT_E));
		if (temp & DP_TP_STATUS_AUTOTRAIN_DONE) {
			DRM_DEBUG_KMS("FDI link training done on step %d\n", i);
			break;
		}

		/*
		 * Leave things enabled even if we failed to train FDI.
		 * Results in less fireworks from the state checker.
		 */
		if (i == ARRAY_SIZE(hsw_ddi_translations_fdi) * 2 - 1) {
			DRM_ERROR("FDI link training failed!\n");
			break;
		}

		rx_ctl_val &= ~FDI_RX_ENABLE;
		I915_WRITE(FDI_RX_CTL(PIPE_A), rx_ctl_val);
		POSTING_READ(FDI_RX_CTL(PIPE_A));

		temp = I915_READ(DDI_BUF_CTL(PORT_E));
		temp &= ~DDI_BUF_CTL_ENABLE;
		I915_WRITE(DDI_BUF_CTL(PORT_E), temp);
		POSTING_READ(DDI_BUF_CTL(PORT_E));

		/* Disable DP_TP_CTL and FDI_RX_CTL and retry */
		temp = I915_READ(DP_TP_CTL(PORT_E));
		temp &= ~(DP_TP_CTL_ENABLE | DP_TP_CTL_LINK_TRAIN_MASK);
		temp |= DP_TP_CTL_LINK_TRAIN_PAT1;
		I915_WRITE(DP_TP_CTL(PORT_E), temp);
		POSTING_READ(DP_TP_CTL(PORT_E));

		intel_wait_ddi_buf_idle(dev_priv, PORT_E);

		/* Reset FDI_RX_MISC pwrdn lanes */
		temp = I915_READ(FDI_RX_MISC(PIPE_A));
		temp &= ~(FDI_RX_PWRDN_LANE1_MASK | FDI_RX_PWRDN_LANE0_MASK);
		temp |= FDI_RX_PWRDN_LANE1_VAL(2) | FDI_RX_PWRDN_LANE0_VAL(2);
		I915_WRITE(FDI_RX_MISC(PIPE_A), temp);
		POSTING_READ(FDI_RX_MISC(PIPE_A));
	}

	/* Enable normal pixel sending for FDI */
	I915_WRITE(DP_TP_CTL(PORT_E),
		   DP_TP_CTL_FDI_AUTOTRAIN |
		   DP_TP_CTL_LINK_TRAIN_NORMAL |
		   DP_TP_CTL_ENHANCED_FRAME_ENABLE |
		   DP_TP_CTL_ENABLE);
}

static void intel_ddi_init_dp_buf_reg(struct intel_encoder *encoder)
{
	struct intel_dp *intel_dp = enc_to_intel_dp(&encoder->base);
	struct intel_digital_port *intel_dig_port =
		enc_to_dig_port(&encoder->base);

	intel_dp->DP = intel_dig_port->saved_port_bits |
		DDI_BUF_CTL_ENABLE | DDI_BUF_TRANS_SELECT(0);
	intel_dp->DP |= DDI_PORT_WIDTH(intel_dp->lane_count);
}

static struct intel_encoder *
intel_ddi_get_crtc_encoder(struct intel_crtc *crtc)
{
	struct drm_device *dev = crtc->base.dev;
	struct intel_encoder *encoder, *ret = NULL;
	int num_encoders = 0;

	for_each_encoder_on_crtc(dev, &crtc->base, encoder) {
		ret = encoder;
		num_encoders++;
	}

	if (num_encoders != 1)
		WARN(1, "%d encoders on crtc for pipe %c\n", num_encoders,
		     pipe_name(crtc->pipe));

	BUG_ON(ret == NULL);
	return ret;
}

#define LC_FREQ 2700

static int hsw_ddi_calc_wrpll_link(struct drm_i915_private *dev_priv,
				   i915_reg_t reg)
{
	int refclk = LC_FREQ;
	int n, p, r;
	u32 wrpll;

	wrpll = I915_READ(reg);
	switch (wrpll & WRPLL_PLL_REF_MASK) {
	case WRPLL_PLL_SSC:
	case WRPLL_PLL_NON_SSC:
		/*
		 * We could calculate spread here, but our checking
		 * code only cares about 5% accuracy, and spread is a max of
		 * 0.5% downspread.
		 */
		refclk = 135;
		break;
	case WRPLL_PLL_LCPLL:
		refclk = LC_FREQ;
		break;
	default:
		WARN(1, "bad wrpll refclk\n");
		return 0;
	}

	r = wrpll & WRPLL_DIVIDER_REF_MASK;
	p = (wrpll & WRPLL_DIVIDER_POST_MASK) >> WRPLL_DIVIDER_POST_SHIFT;
	n = (wrpll & WRPLL_DIVIDER_FB_MASK) >> WRPLL_DIVIDER_FB_SHIFT;

	/* Convert to KHz, p & r have a fixed point portion */
	return (refclk * n * 100) / (p * r);
}

static int skl_calc_wrpll_link(const struct intel_dpll_hw_state *pll_state)
{
<<<<<<< HEAD
	i915_reg_t cfgcr1_reg, cfgcr2_reg;
	u32 cfgcr1_val, cfgcr2_val;
=======
>>>>>>> 0ecfebd2
	u32 p0, p1, p2, dco_freq;

	p0 = pll_state->cfgcr2 & DPLL_CFGCR2_PDIV_MASK;
	p2 = pll_state->cfgcr2 & DPLL_CFGCR2_KDIV_MASK;

	if (pll_state->cfgcr2 &  DPLL_CFGCR2_QDIV_MODE(1))
		p1 = (pll_state->cfgcr2 & DPLL_CFGCR2_QDIV_RATIO_MASK) >> 8;
	else
		p1 = 1;


	switch (p0) {
	case DPLL_CFGCR2_PDIV_1:
		p0 = 1;
		break;
	case DPLL_CFGCR2_PDIV_2:
		p0 = 2;
		break;
	case DPLL_CFGCR2_PDIV_3:
		p0 = 3;
		break;
	case DPLL_CFGCR2_PDIV_7:
		p0 = 7;
		break;
	}

	switch (p2) {
	case DPLL_CFGCR2_KDIV_5:
		p2 = 5;
		break;
	case DPLL_CFGCR2_KDIV_2:
		p2 = 2;
		break;
	case DPLL_CFGCR2_KDIV_3:
		p2 = 3;
		break;
	case DPLL_CFGCR2_KDIV_1:
		p2 = 1;
		break;
	}

	dco_freq = (pll_state->cfgcr1 & DPLL_CFGCR1_DCO_INTEGER_MASK)
		* 24 * 1000;

	dco_freq += (((pll_state->cfgcr1 & DPLL_CFGCR1_DCO_FRACTION_MASK) >> 9)
		     * 24 * 1000) / 0x8000;

	if (WARN_ON(p0 == 0 || p1 == 0 || p2 == 0))
		return 0;

	if (WARN_ON(p0 == 0 || p1 == 0 || p2 == 0))
		return 0;

	return dco_freq / (p0 * p1 * p2 * 5);
}

int cnl_calc_wrpll_link(struct drm_i915_private *dev_priv,
<<<<<<< HEAD
			enum intel_dpll_id pll_id)
{
	u32 cfgcr0, cfgcr1;
	u32 p0, p1, p2, dco_freq, ref_clock;

	if (INTEL_GEN(dev_priv) >= 11) {
		cfgcr0 = I915_READ(ICL_DPLL_CFGCR0(pll_id));
		cfgcr1 = I915_READ(ICL_DPLL_CFGCR1(pll_id));
	} else {
		cfgcr0 = I915_READ(CNL_DPLL_CFGCR0(pll_id));
		cfgcr1 = I915_READ(CNL_DPLL_CFGCR1(pll_id));
	}
=======
			struct intel_dpll_hw_state *pll_state)
{
	u32 p0, p1, p2, dco_freq, ref_clock;
>>>>>>> 0ecfebd2

	p0 = pll_state->cfgcr1 & DPLL_CFGCR1_PDIV_MASK;
	p2 = pll_state->cfgcr1 & DPLL_CFGCR1_KDIV_MASK;

	if (pll_state->cfgcr1 & DPLL_CFGCR1_QDIV_MODE(1))
		p1 = (pll_state->cfgcr1 & DPLL_CFGCR1_QDIV_RATIO_MASK) >>
			DPLL_CFGCR1_QDIV_RATIO_SHIFT;
	else
		p1 = 1;


	switch (p0) {
	case DPLL_CFGCR1_PDIV_2:
		p0 = 2;
		break;
	case DPLL_CFGCR1_PDIV_3:
		p0 = 3;
		break;
	case DPLL_CFGCR1_PDIV_5:
		p0 = 5;
		break;
	case DPLL_CFGCR1_PDIV_7:
		p0 = 7;
		break;
	}

	switch (p2) {
	case DPLL_CFGCR1_KDIV_1:
		p2 = 1;
		break;
	case DPLL_CFGCR1_KDIV_2:
		p2 = 2;
		break;
	case DPLL_CFGCR1_KDIV_3:
		p2 = 3;
		break;
	}

	ref_clock = cnl_hdmi_pll_ref_clock(dev_priv);

	dco_freq = (pll_state->cfgcr0 & DPLL_CFGCR0_DCO_INTEGER_MASK)
		* ref_clock;

	dco_freq += (((pll_state->cfgcr0 & DPLL_CFGCR0_DCO_FRACTION_MASK) >>
		      DPLL_CFGCR0_DCO_FRACTION_SHIFT) * ref_clock) / 0x8000;

	if (WARN_ON(p0 == 0 || p1 == 0 || p2 == 0))
		return 0;

	return dco_freq / (p0 * p1 * p2 * 5);
}

static int icl_calc_tbt_pll_link(struct drm_i915_private *dev_priv,
				 enum port port)
{
	u32 val = I915_READ(DDI_CLK_SEL(port)) & DDI_CLK_SEL_MASK;

	switch (val) {
	case DDI_CLK_SEL_NONE:
		return 0;
	case DDI_CLK_SEL_TBT_162:
		return 162000;
	case DDI_CLK_SEL_TBT_270:
		return 270000;
	case DDI_CLK_SEL_TBT_540:
		return 540000;
	case DDI_CLK_SEL_TBT_810:
		return 810000;
	default:
		MISSING_CASE(val);
		return 0;
	}
}

static int icl_calc_mg_pll_link(struct drm_i915_private *dev_priv,
				const struct intel_dpll_hw_state *pll_state)
{
<<<<<<< HEAD
	enum tc_port tc_port = intel_port_to_tc(dev_priv, port);
	u32 mg_pll_div0, mg_clktop_hsclkctl;
	u32 m1, m2_int, m2_frac, div1, div2, refclk;
	u64 tmp;

	refclk = dev_priv->cdclk.hw.ref;

	mg_pll_div0 = I915_READ(MG_PLL_DIV0(tc_port));
	mg_clktop_hsclkctl = I915_READ(MG_CLKTOP2_HSCLKCTL(tc_port));

	m1 = I915_READ(MG_PLL_DIV1(tc_port)) & MG_PLL_DIV1_FBPREDIV_MASK;
	m2_int = mg_pll_div0 & MG_PLL_DIV0_FBDIV_INT_MASK;
	m2_frac = (mg_pll_div0 & MG_PLL_DIV0_FRACNEN_H) ?
		  (mg_pll_div0 & MG_PLL_DIV0_FBDIV_FRAC_MASK) >>
		  MG_PLL_DIV0_FBDIV_FRAC_SHIFT : 0;
=======
	u32 m1, m2_int, m2_frac, div1, div2, ref_clock;
	u64 tmp;

	ref_clock = dev_priv->cdclk.hw.ref;

	m1 = pll_state->mg_pll_div1 & MG_PLL_DIV1_FBPREDIV_MASK;
	m2_int = pll_state->mg_pll_div0 & MG_PLL_DIV0_FBDIV_INT_MASK;
	m2_frac = (pll_state->mg_pll_div0 & MG_PLL_DIV0_FRACNEN_H) ?
		(pll_state->mg_pll_div0 & MG_PLL_DIV0_FBDIV_FRAC_MASK) >>
		MG_PLL_DIV0_FBDIV_FRAC_SHIFT : 0;
>>>>>>> 0ecfebd2

	switch (pll_state->mg_clktop2_hsclkctl &
		MG_CLKTOP2_HSCLKCTL_HSDIV_RATIO_MASK) {
	case MG_CLKTOP2_HSCLKCTL_HSDIV_RATIO_2:
		div1 = 2;
		break;
	case MG_CLKTOP2_HSCLKCTL_HSDIV_RATIO_3:
		div1 = 3;
		break;
	case MG_CLKTOP2_HSCLKCTL_HSDIV_RATIO_5:
		div1 = 5;
		break;
	case MG_CLKTOP2_HSCLKCTL_HSDIV_RATIO_7:
		div1 = 7;
		break;
	default:
		MISSING_CASE(pll_state->mg_clktop2_hsclkctl);
		return 0;
	}

	div2 = (pll_state->mg_clktop2_hsclkctl &
		MG_CLKTOP2_HSCLKCTL_DSDIV_RATIO_MASK) >>
		MG_CLKTOP2_HSCLKCTL_DSDIV_RATIO_SHIFT;

	/* div2 value of 0 is same as 1 means no div */
	if (div2 == 0)
		div2 = 1;

	/*
	 * Adjust the original formula to delay the division by 2^22 in order to
	 * minimize possible rounding errors.
	 */
	tmp = (u64)m1 * m2_int * ref_clock +
	      (((u64)m1 * m2_frac * ref_clock) >> 22);
	tmp = div_u64(tmp, 5 * div1 * div2);

	return tmp;
}

static void ddi_dotclock_get(struct intel_crtc_state *pipe_config)
{
	int dotclock;

	if (pipe_config->has_pch_encoder)
		dotclock = intel_dotclock_calculate(pipe_config->port_clock,
						    &pipe_config->fdi_m_n);
	else if (intel_crtc_has_dp_encoder(pipe_config))
		dotclock = intel_dotclock_calculate(pipe_config->port_clock,
						    &pipe_config->dp_m_n);
	else if (pipe_config->has_hdmi_sink && pipe_config->pipe_bpp == 36)
		dotclock = pipe_config->port_clock * 2 / 3;
	else
		dotclock = pipe_config->port_clock;

	if (pipe_config->output_format == INTEL_OUTPUT_FORMAT_YCBCR420)
		dotclock *= 2;

	if (pipe_config->pixel_multiplier)
		dotclock /= pipe_config->pixel_multiplier;

	pipe_config->base.adjusted_mode.crtc_clock = dotclock;
}

static void icl_ddi_clock_get(struct intel_encoder *encoder,
			      struct intel_crtc_state *pipe_config)
{
	struct drm_i915_private *dev_priv = to_i915(encoder->base.dev);
	struct intel_dpll_hw_state *pll_state = &pipe_config->dpll_hw_state;
	enum port port = encoder->port;
<<<<<<< HEAD
	int link_clock = 0;
	u32 pll_id;
=======
	int link_clock;
>>>>>>> 0ecfebd2

	if (intel_port_is_combophy(dev_priv, port)) {
		link_clock = cnl_calc_wrpll_link(dev_priv, pll_state);
	} else {
		enum intel_dpll_id pll_id = intel_get_shared_dpll_id(dev_priv,
						pipe_config->shared_dpll);

		if (pll_id == DPLL_ID_ICL_TBTPLL)
			link_clock = icl_calc_tbt_pll_link(dev_priv, port);
		else
			link_clock = icl_calc_mg_pll_link(dev_priv, pll_state);
	}

	pipe_config->port_clock = link_clock;

	ddi_dotclock_get(pipe_config);
}

static void cnl_ddi_clock_get(struct intel_encoder *encoder,
			      struct intel_crtc_state *pipe_config)
{
	struct drm_i915_private *dev_priv = to_i915(encoder->base.dev);
<<<<<<< HEAD
	int link_clock = 0;
	u32 cfgcr0;
	enum intel_dpll_id pll_id;

	pll_id = intel_get_shared_dpll_id(dev_priv, pipe_config->shared_dpll);

	cfgcr0 = I915_READ(CNL_DPLL_CFGCR0(pll_id));
=======
	struct intel_dpll_hw_state *pll_state = &pipe_config->dpll_hw_state;
	int link_clock;
>>>>>>> 0ecfebd2

	if (pll_state->cfgcr0 & DPLL_CFGCR0_HDMI_MODE) {
		link_clock = cnl_calc_wrpll_link(dev_priv, pll_state);
	} else {
		link_clock = pll_state->cfgcr0 & DPLL_CFGCR0_LINK_RATE_MASK;

		switch (link_clock) {
		case DPLL_CFGCR0_LINK_RATE_810:
			link_clock = 81000;
			break;
		case DPLL_CFGCR0_LINK_RATE_1080:
			link_clock = 108000;
			break;
		case DPLL_CFGCR0_LINK_RATE_1350:
			link_clock = 135000;
			break;
		case DPLL_CFGCR0_LINK_RATE_1620:
			link_clock = 162000;
			break;
		case DPLL_CFGCR0_LINK_RATE_2160:
			link_clock = 216000;
			break;
		case DPLL_CFGCR0_LINK_RATE_2700:
			link_clock = 270000;
			break;
		case DPLL_CFGCR0_LINK_RATE_3240:
			link_clock = 324000;
			break;
		case DPLL_CFGCR0_LINK_RATE_4050:
			link_clock = 405000;
			break;
		default:
			WARN(1, "Unsupported link rate\n");
			break;
		}
		link_clock *= 2;
	}

	pipe_config->port_clock = link_clock;

	ddi_dotclock_get(pipe_config);
}

static void skl_ddi_clock_get(struct intel_encoder *encoder,
			      struct intel_crtc_state *pipe_config)
{
<<<<<<< HEAD
	struct drm_i915_private *dev_priv = to_i915(encoder->base.dev);
	int link_clock = 0;
	u32 dpll_ctl1;
	enum intel_dpll_id pll_id;

	pll_id = intel_get_shared_dpll_id(dev_priv, pipe_config->shared_dpll);

	dpll_ctl1 = I915_READ(DPLL_CTRL1);
=======
	struct intel_dpll_hw_state *pll_state = &pipe_config->dpll_hw_state;
	int link_clock;
>>>>>>> 0ecfebd2

	/*
	 * ctrl1 register is already shifted for each pll, just use 0 to get
	 * the internal shift for each field
	 */
	if (pll_state->ctrl1 & DPLL_CTRL1_HDMI_MODE(0)) {
		link_clock = skl_calc_wrpll_link(pll_state);
	} else {
		link_clock = pll_state->ctrl1 & DPLL_CTRL1_LINK_RATE_MASK(0);
		link_clock >>= DPLL_CTRL1_LINK_RATE_SHIFT(0);

		switch (link_clock) {
		case DPLL_CTRL1_LINK_RATE_810:
			link_clock = 81000;
			break;
		case DPLL_CTRL1_LINK_RATE_1080:
			link_clock = 108000;
			break;
		case DPLL_CTRL1_LINK_RATE_1350:
			link_clock = 135000;
			break;
		case DPLL_CTRL1_LINK_RATE_1620:
			link_clock = 162000;
			break;
		case DPLL_CTRL1_LINK_RATE_2160:
			link_clock = 216000;
			break;
		case DPLL_CTRL1_LINK_RATE_2700:
			link_clock = 270000;
			break;
		default:
			WARN(1, "Unsupported link rate\n");
			break;
		}
		link_clock *= 2;
	}

	pipe_config->port_clock = link_clock;

	ddi_dotclock_get(pipe_config);
}

static void hsw_ddi_clock_get(struct intel_encoder *encoder,
			      struct intel_crtc_state *pipe_config)
{
	struct drm_i915_private *dev_priv = to_i915(encoder->base.dev);
	int link_clock = 0;
	u32 val, pll;

	val = hsw_pll_to_ddi_pll_sel(pipe_config->shared_dpll);
	switch (val & PORT_CLK_SEL_MASK) {
	case PORT_CLK_SEL_LCPLL_810:
		link_clock = 81000;
		break;
	case PORT_CLK_SEL_LCPLL_1350:
		link_clock = 135000;
		break;
	case PORT_CLK_SEL_LCPLL_2700:
		link_clock = 270000;
		break;
	case PORT_CLK_SEL_WRPLL1:
		link_clock = hsw_ddi_calc_wrpll_link(dev_priv, WRPLL_CTL(0));
		break;
	case PORT_CLK_SEL_WRPLL2:
		link_clock = hsw_ddi_calc_wrpll_link(dev_priv, WRPLL_CTL(1));
		break;
	case PORT_CLK_SEL_SPLL:
		pll = I915_READ(SPLL_CTL) & SPLL_PLL_FREQ_MASK;
		if (pll == SPLL_PLL_FREQ_810MHz)
			link_clock = 81000;
		else if (pll == SPLL_PLL_FREQ_1350MHz)
			link_clock = 135000;
		else if (pll == SPLL_PLL_FREQ_2700MHz)
			link_clock = 270000;
		else {
			WARN(1, "bad spll freq\n");
			return;
		}
		break;
	default:
		WARN(1, "bad port clock sel\n");
		return;
	}

	pipe_config->port_clock = link_clock * 2;

	ddi_dotclock_get(pipe_config);
}

static int bxt_calc_pll_link(const struct intel_dpll_hw_state *pll_state)
{
	struct dpll clock;

	clock.m1 = 2;
	clock.m2 = (pll_state->pll0 & PORT_PLL_M2_MASK) << 22;
	if (pll_state->pll3 & PORT_PLL_M2_FRAC_ENABLE)
		clock.m2 |= pll_state->pll2 & PORT_PLL_M2_FRAC_MASK;
	clock.n = (pll_state->pll1 & PORT_PLL_N_MASK) >> PORT_PLL_N_SHIFT;
	clock.p1 = (pll_state->ebb0 & PORT_PLL_P1_MASK) >> PORT_PLL_P1_SHIFT;
	clock.p2 = (pll_state->ebb0 & PORT_PLL_P2_MASK) >> PORT_PLL_P2_SHIFT;

	return chv_calc_dpll_params(100000, &clock);
}

static void bxt_ddi_clock_get(struct intel_encoder *encoder,
			      struct intel_crtc_state *pipe_config)
{
	pipe_config->port_clock =
		bxt_calc_pll_link(&pipe_config->dpll_hw_state);

	ddi_dotclock_get(pipe_config);
}

static void intel_ddi_clock_get(struct intel_encoder *encoder,
				struct intel_crtc_state *pipe_config)
{
	struct drm_i915_private *dev_priv = to_i915(encoder->base.dev);

<<<<<<< HEAD
	if (IS_ICELAKE(dev_priv))
=======
	if (INTEL_GEN(dev_priv) >= 11)
>>>>>>> 0ecfebd2
		icl_ddi_clock_get(encoder, pipe_config);
	else if (IS_CANNONLAKE(dev_priv))
		cnl_ddi_clock_get(encoder, pipe_config);
	else if (IS_GEN9_LP(dev_priv))
		bxt_ddi_clock_get(encoder, pipe_config);
	else if (IS_GEN9_BC(dev_priv))
		skl_ddi_clock_get(encoder, pipe_config);
	else if (INTEL_GEN(dev_priv) <= 8)
		hsw_ddi_clock_get(encoder, pipe_config);
}

void intel_ddi_set_pipe_settings(const struct intel_crtc_state *crtc_state)
{
	struct intel_crtc *crtc = to_intel_crtc(crtc_state->base.crtc);
	struct drm_i915_private *dev_priv = to_i915(crtc->base.dev);
	enum transcoder cpu_transcoder = crtc_state->cpu_transcoder;
	u32 temp;

	if (!intel_crtc_has_dp_encoder(crtc_state))
		return;

	WARN_ON(transcoder_is_dsi(cpu_transcoder));

	temp = TRANS_MSA_SYNC_CLK;

	if (crtc_state->limited_color_range)
		temp |= TRANS_MSA_CEA_RANGE;

	switch (crtc_state->pipe_bpp) {
	case 18:
		temp |= TRANS_MSA_6_BPC;
		break;
	case 24:
		temp |= TRANS_MSA_8_BPC;
		break;
	case 30:
		temp |= TRANS_MSA_10_BPC;
		break;
	case 36:
		temp |= TRANS_MSA_12_BPC;
		break;
	default:
		MISSING_CASE(crtc_state->pipe_bpp);
		break;
	}

	/*
	 * As per DP 1.2 spec section 2.3.4.3 while sending
	 * YCBCR 444 signals we should program MSA MISC1/0 fields with
	 * colorspace information. The output colorspace encoding is BT601.
	 */
	if (crtc_state->output_format == INTEL_OUTPUT_FORMAT_YCBCR444)
		temp |= TRANS_MSA_SAMPLING_444 | TRANS_MSA_CLRSP_YCBCR;
	I915_WRITE(TRANS_MSA_MISC(cpu_transcoder), temp);
}

void intel_ddi_set_vc_payload_alloc(const struct intel_crtc_state *crtc_state,
				    bool state)
{
	struct intel_crtc *crtc = to_intel_crtc(crtc_state->base.crtc);
	struct drm_i915_private *dev_priv = to_i915(crtc->base.dev);
	enum transcoder cpu_transcoder = crtc_state->cpu_transcoder;
	u32 temp;

	temp = I915_READ(TRANS_DDI_FUNC_CTL(cpu_transcoder));
	if (state == true)
		temp |= TRANS_DDI_DP_VC_PAYLOAD_ALLOC;
	else
		temp &= ~TRANS_DDI_DP_VC_PAYLOAD_ALLOC;
	I915_WRITE(TRANS_DDI_FUNC_CTL(cpu_transcoder), temp);
}

void intel_ddi_enable_transcoder_func(const struct intel_crtc_state *crtc_state)
{
	struct intel_crtc *crtc = to_intel_crtc(crtc_state->base.crtc);
	struct intel_encoder *encoder = intel_ddi_get_crtc_encoder(crtc);
	struct drm_i915_private *dev_priv = to_i915(crtc->base.dev);
	enum pipe pipe = crtc->pipe;
	enum transcoder cpu_transcoder = crtc_state->cpu_transcoder;
	enum port port = encoder->port;
	u32 temp;

	/* Enable TRANS_DDI_FUNC_CTL for the pipe to work in HDMI mode */
	temp = TRANS_DDI_FUNC_ENABLE;
	temp |= TRANS_DDI_SELECT_PORT(port);

	switch (crtc_state->pipe_bpp) {
	case 18:
		temp |= TRANS_DDI_BPC_6;
		break;
	case 24:
		temp |= TRANS_DDI_BPC_8;
		break;
	case 30:
		temp |= TRANS_DDI_BPC_10;
		break;
	case 36:
		temp |= TRANS_DDI_BPC_12;
		break;
	default:
		BUG();
	}

	if (crtc_state->base.adjusted_mode.flags & DRM_MODE_FLAG_PVSYNC)
		temp |= TRANS_DDI_PVSYNC;
	if (crtc_state->base.adjusted_mode.flags & DRM_MODE_FLAG_PHSYNC)
		temp |= TRANS_DDI_PHSYNC;

	if (cpu_transcoder == TRANSCODER_EDP) {
		switch (pipe) {
		case PIPE_A:
			/* On Haswell, can only use the always-on power well for
			 * eDP when not using the panel fitter, and when not
			 * using motion blur mitigation (which we don't
			 * support). */
			if (IS_HASWELL(dev_priv) &&
			    (crtc_state->pch_pfit.enabled ||
			     crtc_state->pch_pfit.force_thru))
				temp |= TRANS_DDI_EDP_INPUT_A_ONOFF;
			else
				temp |= TRANS_DDI_EDP_INPUT_A_ON;
			break;
		case PIPE_B:
			temp |= TRANS_DDI_EDP_INPUT_B_ONOFF;
			break;
		case PIPE_C:
			temp |= TRANS_DDI_EDP_INPUT_C_ONOFF;
			break;
		default:
			BUG();
			break;
		}
	}

	if (intel_crtc_has_type(crtc_state, INTEL_OUTPUT_HDMI)) {
		if (crtc_state->has_hdmi_sink)
			temp |= TRANS_DDI_MODE_SELECT_HDMI;
		else
			temp |= TRANS_DDI_MODE_SELECT_DVI;

		if (crtc_state->hdmi_scrambling)
			temp |= TRANS_DDI_HDMI_SCRAMBLING;
		if (crtc_state->hdmi_high_tmds_clock_ratio)
			temp |= TRANS_DDI_HIGH_TMDS_CHAR_RATE;
	} else if (intel_crtc_has_type(crtc_state, INTEL_OUTPUT_ANALOG)) {
		temp |= TRANS_DDI_MODE_SELECT_FDI;
		temp |= (crtc_state->fdi_lanes - 1) << 1;
	} else if (intel_crtc_has_type(crtc_state, INTEL_OUTPUT_DP_MST)) {
		temp |= TRANS_DDI_MODE_SELECT_DP_MST;
		temp |= DDI_PORT_WIDTH(crtc_state->lane_count);
	} else {
		temp |= TRANS_DDI_MODE_SELECT_DP_SST;
		temp |= DDI_PORT_WIDTH(crtc_state->lane_count);
	}

	I915_WRITE(TRANS_DDI_FUNC_CTL(cpu_transcoder), temp);
}

void intel_ddi_disable_transcoder_func(const struct intel_crtc_state *crtc_state)
{
	struct intel_crtc *crtc = to_intel_crtc(crtc_state->base.crtc);
	struct drm_i915_private *dev_priv = to_i915(crtc->base.dev);
	enum transcoder cpu_transcoder = crtc_state->cpu_transcoder;
	i915_reg_t reg = TRANS_DDI_FUNC_CTL(cpu_transcoder);
	u32 val = I915_READ(reg);

	val &= ~(TRANS_DDI_FUNC_ENABLE | TRANS_DDI_PORT_MASK | TRANS_DDI_DP_VC_PAYLOAD_ALLOC);
	val |= TRANS_DDI_PORT_NONE;
	I915_WRITE(reg, val);

	if (dev_priv->quirks & QUIRK_INCREASE_DDI_DISABLED_TIME &&
	    intel_crtc_has_type(crtc_state, INTEL_OUTPUT_HDMI)) {
		DRM_DEBUG_KMS("Quirk Increase DDI disabled time\n");
		/* Quirk time at 100ms for reliable operation */
		msleep(100);
	}
}

int intel_ddi_toggle_hdcp_signalling(struct intel_encoder *intel_encoder,
				     bool enable)
{
	struct drm_device *dev = intel_encoder->base.dev;
	struct drm_i915_private *dev_priv = to_i915(dev);
	intel_wakeref_t wakeref;
	enum pipe pipe = 0;
	int ret = 0;
	u32 tmp;

	wakeref = intel_display_power_get_if_enabled(dev_priv,
						     intel_encoder->power_domain);
	if (WARN_ON(!wakeref))
		return -ENXIO;

	if (WARN_ON(!intel_encoder->get_hw_state(intel_encoder, &pipe))) {
		ret = -EIO;
		goto out;
	}

	tmp = I915_READ(TRANS_DDI_FUNC_CTL(pipe));
	if (enable)
		tmp |= TRANS_DDI_HDCP_SIGNALLING;
	else
		tmp &= ~TRANS_DDI_HDCP_SIGNALLING;
	I915_WRITE(TRANS_DDI_FUNC_CTL(pipe), tmp);
out:
	intel_display_power_put(dev_priv, intel_encoder->power_domain, wakeref);
	return ret;
}

bool intel_ddi_connector_get_hw_state(struct intel_connector *intel_connector)
{
	struct drm_device *dev = intel_connector->base.dev;
	struct drm_i915_private *dev_priv = to_i915(dev);
	struct intel_encoder *encoder = intel_connector->encoder;
	int type = intel_connector->base.connector_type;
	enum port port = encoder->port;
	enum transcoder cpu_transcoder;
	intel_wakeref_t wakeref;
	enum pipe pipe = 0;
	u32 tmp;
	bool ret;

	wakeref = intel_display_power_get_if_enabled(dev_priv,
						     encoder->power_domain);
	if (!wakeref)
		return false;

	if (!encoder->get_hw_state(encoder, &pipe)) {
		ret = false;
		goto out;
	}

	if (HAS_TRANSCODER_EDP(dev_priv) && port == PORT_A)
		cpu_transcoder = TRANSCODER_EDP;
	else
		cpu_transcoder = (enum transcoder) pipe;

	tmp = I915_READ(TRANS_DDI_FUNC_CTL(cpu_transcoder));

	switch (tmp & TRANS_DDI_MODE_SELECT_MASK) {
	case TRANS_DDI_MODE_SELECT_HDMI:
	case TRANS_DDI_MODE_SELECT_DVI:
		ret = type == DRM_MODE_CONNECTOR_HDMIA;
		break;

	case TRANS_DDI_MODE_SELECT_DP_SST:
		ret = type == DRM_MODE_CONNECTOR_eDP ||
		      type == DRM_MODE_CONNECTOR_DisplayPort;
		break;

	case TRANS_DDI_MODE_SELECT_DP_MST:
		/* if the transcoder is in MST state then
		 * connector isn't connected */
		ret = false;
		break;

	case TRANS_DDI_MODE_SELECT_FDI:
		ret = type == DRM_MODE_CONNECTOR_VGA;
		break;

	default:
		ret = false;
		break;
	}

out:
	intel_display_power_put(dev_priv, encoder->power_domain, wakeref);

	return ret;
}

static void intel_ddi_get_encoder_pipes(struct intel_encoder *encoder,
					u8 *pipe_mask, bool *is_dp_mst)
{
	struct drm_device *dev = encoder->base.dev;
	struct drm_i915_private *dev_priv = to_i915(dev);
	enum port port = encoder->port;
	intel_wakeref_t wakeref;
	enum pipe p;
	u32 tmp;
	u8 mst_pipe_mask;

	*pipe_mask = 0;
	*is_dp_mst = false;

	wakeref = intel_display_power_get_if_enabled(dev_priv,
						     encoder->power_domain);
	if (!wakeref)
		return;

	tmp = I915_READ(DDI_BUF_CTL(port));
	if (!(tmp & DDI_BUF_CTL_ENABLE))
		goto out;

	if (HAS_TRANSCODER_EDP(dev_priv) && port == PORT_A) {
		tmp = I915_READ(TRANS_DDI_FUNC_CTL(TRANSCODER_EDP));

		switch (tmp & TRANS_DDI_EDP_INPUT_MASK) {
		default:
			MISSING_CASE(tmp & TRANS_DDI_EDP_INPUT_MASK);
			/* fallthrough */
		case TRANS_DDI_EDP_INPUT_A_ON:
		case TRANS_DDI_EDP_INPUT_A_ONOFF:
			*pipe_mask = BIT(PIPE_A);
			break;
		case TRANS_DDI_EDP_INPUT_B_ONOFF:
			*pipe_mask = BIT(PIPE_B);
			break;
		case TRANS_DDI_EDP_INPUT_C_ONOFF:
			*pipe_mask = BIT(PIPE_C);
			break;
		}

		goto out;
	}

	mst_pipe_mask = 0;
	for_each_pipe(dev_priv, p) {
		enum transcoder cpu_transcoder = (enum transcoder)p;

		tmp = I915_READ(TRANS_DDI_FUNC_CTL(cpu_transcoder));

		if ((tmp & TRANS_DDI_PORT_MASK) != TRANS_DDI_SELECT_PORT(port))
			continue;

		if ((tmp & TRANS_DDI_MODE_SELECT_MASK) ==
		    TRANS_DDI_MODE_SELECT_DP_MST)
			mst_pipe_mask |= BIT(p);

		*pipe_mask |= BIT(p);
	}

	if (!*pipe_mask)
		DRM_DEBUG_KMS("No pipe for ddi port %c found\n",
			      port_name(port));

	if (!mst_pipe_mask && hweight8(*pipe_mask) > 1) {
		DRM_DEBUG_KMS("Multiple pipes for non DP-MST port %c (pipe_mask %02x)\n",
			      port_name(port), *pipe_mask);
		*pipe_mask = BIT(ffs(*pipe_mask) - 1);
	}

	if (mst_pipe_mask && mst_pipe_mask != *pipe_mask)
		DRM_DEBUG_KMS("Conflicting MST and non-MST encoders for port %c (pipe_mask %02x mst_pipe_mask %02x)\n",
			      port_name(port), *pipe_mask, mst_pipe_mask);
	else
		*is_dp_mst = mst_pipe_mask;

out:
	if (*pipe_mask && IS_GEN9_LP(dev_priv)) {
		tmp = I915_READ(BXT_PHY_CTL(port));
		if ((tmp & (BXT_PHY_CMNLANE_POWERDOWN_ACK |
			    BXT_PHY_LANE_POWERDOWN_ACK |
			    BXT_PHY_LANE_ENABLED)) != BXT_PHY_LANE_ENABLED)
			DRM_ERROR("Port %c enabled but PHY powered down? "
				  "(PHY_CTL %08x)\n", port_name(port), tmp);
	}

	intel_display_power_put(dev_priv, encoder->power_domain, wakeref);
}

bool intel_ddi_get_hw_state(struct intel_encoder *encoder,
			    enum pipe *pipe)
{
	u8 pipe_mask;
	bool is_mst;

	intel_ddi_get_encoder_pipes(encoder, &pipe_mask, &is_mst);

	if (is_mst || !pipe_mask)
		return false;

	*pipe = ffs(pipe_mask) - 1;

	return true;
}

static inline enum intel_display_power_domain
intel_ddi_main_link_aux_domain(struct intel_digital_port *dig_port)
{
	/* CNL+ HW requires corresponding AUX IOs to be powered up for PSR with
	 * DC states enabled at the same time, while for driver initiated AUX
	 * transfers we need the same AUX IOs to be powered but with DC states
	 * disabled. Accordingly use the AUX power domain here which leaves DC
	 * states enabled.
	 * However, for non-A AUX ports the corresponding non-EDP transcoders
	 * would have already enabled power well 2 and DC_OFF. This means we can
	 * acquire a wider POWER_DOMAIN_AUX_{B,C,D,F} reference instead of a
	 * specific AUX_IO reference without powering up any extra wells.
	 * Note that PSR is enabled only on Port A even though this function
	 * returns the correct domain for other ports too.
	 */
	return dig_port->aux_ch == AUX_CH_A ? POWER_DOMAIN_AUX_IO_A :
					      intel_aux_power_domain(dig_port);
}

static void intel_ddi_get_power_domains(struct intel_encoder *encoder,
					struct intel_crtc_state *crtc_state)
{
	struct drm_i915_private *dev_priv = to_i915(encoder->base.dev);
	struct intel_digital_port *dig_port;

	/*
	 * TODO: Add support for MST encoders. Atm, the following should never
	 * happen since fake-MST encoders don't set their get_power_domains()
	 * hook.
	 */
	if (WARN_ON(intel_crtc_has_type(crtc_state, INTEL_OUTPUT_DP_MST)))
		return;

	dig_port = enc_to_dig_port(&encoder->base);
	intel_display_power_get(dev_priv, dig_port->ddi_io_power_domain);

	/*
	 * AUX power is only needed for (e)DP mode, and for HDMI mode on TC
	 * ports.
	 */
	if (intel_crtc_has_dp_encoder(crtc_state) ||
	    intel_port_is_tc(dev_priv, encoder->port))
		intel_display_power_get(dev_priv,
					intel_ddi_main_link_aux_domain(dig_port));

	/*
	 * VDSC power is needed when DSC is enabled
	 */
	if (crtc_state->dsc_params.compression_enable)
		intel_display_power_get(dev_priv,
					intel_dsc_power_domain(crtc_state));
}

void intel_ddi_enable_pipe_clock(const struct intel_crtc_state *crtc_state)
{
	struct intel_crtc *crtc = to_intel_crtc(crtc_state->base.crtc);
	struct drm_i915_private *dev_priv = to_i915(crtc->base.dev);
	struct intel_encoder *encoder = intel_ddi_get_crtc_encoder(crtc);
	enum port port = encoder->port;
	enum transcoder cpu_transcoder = crtc_state->cpu_transcoder;

	if (cpu_transcoder != TRANSCODER_EDP)
		I915_WRITE(TRANS_CLK_SEL(cpu_transcoder),
			   TRANS_CLK_SEL_PORT(port));
}

void intel_ddi_disable_pipe_clock(const struct intel_crtc_state *crtc_state)
{
	struct drm_i915_private *dev_priv = to_i915(crtc_state->base.crtc->dev);
	enum transcoder cpu_transcoder = crtc_state->cpu_transcoder;

	if (cpu_transcoder != TRANSCODER_EDP)
		I915_WRITE(TRANS_CLK_SEL(cpu_transcoder),
			   TRANS_CLK_SEL_DISABLED);
}

static void _skl_ddi_set_iboost(struct drm_i915_private *dev_priv,
				enum port port, u8 iboost)
{
	u32 tmp;

	tmp = I915_READ(DISPIO_CR_TX_BMU_CR0);
	tmp &= ~(BALANCE_LEG_MASK(port) | BALANCE_LEG_DISABLE(port));
	if (iboost)
		tmp |= iboost << BALANCE_LEG_SHIFT(port);
	else
		tmp |= BALANCE_LEG_DISABLE(port);
	I915_WRITE(DISPIO_CR_TX_BMU_CR0, tmp);
}

static void skl_ddi_set_iboost(struct intel_encoder *encoder,
			       int level, enum intel_output_type type)
{
	struct intel_digital_port *intel_dig_port = enc_to_dig_port(&encoder->base);
	struct drm_i915_private *dev_priv = to_i915(encoder->base.dev);
	enum port port = encoder->port;
	u8 iboost;

	if (type == INTEL_OUTPUT_HDMI)
		iboost = dev_priv->vbt.ddi_port_info[port].hdmi_boost_level;
	else
		iboost = dev_priv->vbt.ddi_port_info[port].dp_boost_level;

	if (iboost == 0) {
		const struct ddi_buf_trans *ddi_translations;
		int n_entries;

		if (type == INTEL_OUTPUT_HDMI)
			ddi_translations = intel_ddi_get_buf_trans_hdmi(dev_priv, &n_entries);
		else if (type == INTEL_OUTPUT_EDP)
			ddi_translations = intel_ddi_get_buf_trans_edp(dev_priv, port, &n_entries);
		else
			ddi_translations = intel_ddi_get_buf_trans_dp(dev_priv, port, &n_entries);

		if (WARN_ON_ONCE(!ddi_translations))
			return;
		if (WARN_ON_ONCE(level >= n_entries))
			level = n_entries - 1;

		iboost = ddi_translations[level].i_boost;
	}

	/* Make sure that the requested I_boost is valid */
	if (iboost && iboost != 0x1 && iboost != 0x3 && iboost != 0x7) {
		DRM_ERROR("Invalid I_boost value %u\n", iboost);
		return;
	}

	_skl_ddi_set_iboost(dev_priv, port, iboost);

	if (port == PORT_A && intel_dig_port->max_lanes == 4)
		_skl_ddi_set_iboost(dev_priv, PORT_E, iboost);
}

static void bxt_ddi_vswing_sequence(struct intel_encoder *encoder,
				    int level, enum intel_output_type type)
{
	struct drm_i915_private *dev_priv = to_i915(encoder->base.dev);
	const struct bxt_ddi_buf_trans *ddi_translations;
	enum port port = encoder->port;
	int n_entries;

	if (type == INTEL_OUTPUT_HDMI)
		ddi_translations = bxt_get_buf_trans_hdmi(dev_priv, &n_entries);
	else if (type == INTEL_OUTPUT_EDP)
		ddi_translations = bxt_get_buf_trans_edp(dev_priv, &n_entries);
	else
		ddi_translations = bxt_get_buf_trans_dp(dev_priv, &n_entries);

	if (WARN_ON_ONCE(!ddi_translations))
		return;
	if (WARN_ON_ONCE(level >= n_entries))
		level = n_entries - 1;

	bxt_ddi_phy_set_signal_level(dev_priv, port,
				     ddi_translations[level].margin,
				     ddi_translations[level].scale,
				     ddi_translations[level].enable,
				     ddi_translations[level].deemphasis);
}

u8 intel_ddi_dp_voltage_max(struct intel_encoder *encoder)
{
	struct drm_i915_private *dev_priv = to_i915(encoder->base.dev);
	struct intel_dp *intel_dp = enc_to_intel_dp(&encoder->base);
	enum port port = encoder->port;
	int n_entries;

	if (INTEL_GEN(dev_priv) >= 11) {
		if (intel_port_is_combophy(dev_priv, port))
			icl_get_combo_buf_trans(dev_priv, port, encoder->type,
						intel_dp->link_rate, &n_entries);
		else
			n_entries = ARRAY_SIZE(icl_mg_phy_ddi_translations);
	} else if (IS_CANNONLAKE(dev_priv)) {
		if (encoder->type == INTEL_OUTPUT_EDP)
			cnl_get_buf_trans_edp(dev_priv, &n_entries);
		else
			cnl_get_buf_trans_dp(dev_priv, &n_entries);
	} else if (IS_GEN9_LP(dev_priv)) {
		if (encoder->type == INTEL_OUTPUT_EDP)
			bxt_get_buf_trans_edp(dev_priv, &n_entries);
		else
			bxt_get_buf_trans_dp(dev_priv, &n_entries);
	} else {
		if (encoder->type == INTEL_OUTPUT_EDP)
			intel_ddi_get_buf_trans_edp(dev_priv, port, &n_entries);
		else
			intel_ddi_get_buf_trans_dp(dev_priv, port, &n_entries);
	}

	if (WARN_ON(n_entries < 1))
		n_entries = 1;
	if (WARN_ON(n_entries > ARRAY_SIZE(index_to_dp_signal_levels)))
		n_entries = ARRAY_SIZE(index_to_dp_signal_levels);

	return index_to_dp_signal_levels[n_entries - 1] &
		DP_TRAIN_VOLTAGE_SWING_MASK;
}

/*
 * We assume that the full set of pre-emphasis values can be
 * used on all DDI platforms. Should that change we need to
 * rethink this code.
 */
u8 intel_ddi_dp_pre_emphasis_max(struct intel_encoder *encoder, u8 voltage_swing)
{
	switch (voltage_swing & DP_TRAIN_VOLTAGE_SWING_MASK) {
	case DP_TRAIN_VOLTAGE_SWING_LEVEL_0:
		return DP_TRAIN_PRE_EMPH_LEVEL_3;
	case DP_TRAIN_VOLTAGE_SWING_LEVEL_1:
		return DP_TRAIN_PRE_EMPH_LEVEL_2;
	case DP_TRAIN_VOLTAGE_SWING_LEVEL_2:
		return DP_TRAIN_PRE_EMPH_LEVEL_1;
	case DP_TRAIN_VOLTAGE_SWING_LEVEL_3:
	default:
		return DP_TRAIN_PRE_EMPH_LEVEL_0;
	}
}

static void cnl_ddi_vswing_program(struct intel_encoder *encoder,
				   int level, enum intel_output_type type)
{
	struct drm_i915_private *dev_priv = to_i915(encoder->base.dev);
	const struct cnl_ddi_buf_trans *ddi_translations;
	enum port port = encoder->port;
	int n_entries, ln;
	u32 val;

	if (type == INTEL_OUTPUT_HDMI)
		ddi_translations = cnl_get_buf_trans_hdmi(dev_priv, &n_entries);
	else if (type == INTEL_OUTPUT_EDP)
		ddi_translations = cnl_get_buf_trans_edp(dev_priv, &n_entries);
	else
		ddi_translations = cnl_get_buf_trans_dp(dev_priv, &n_entries);

	if (WARN_ON_ONCE(!ddi_translations))
		return;
	if (WARN_ON_ONCE(level >= n_entries))
		level = n_entries - 1;

	/* Set PORT_TX_DW5 Scaling Mode Sel to 010b. */
	val = I915_READ(CNL_PORT_TX_DW5_LN0(port));
	val &= ~SCALING_MODE_SEL_MASK;
	val |= SCALING_MODE_SEL(2);
	I915_WRITE(CNL_PORT_TX_DW5_GRP(port), val);

	/* Program PORT_TX_DW2 */
	val = I915_READ(CNL_PORT_TX_DW2_LN0(port));
	val &= ~(SWING_SEL_LOWER_MASK | SWING_SEL_UPPER_MASK |
		 RCOMP_SCALAR_MASK);
	val |= SWING_SEL_UPPER(ddi_translations[level].dw2_swing_sel);
	val |= SWING_SEL_LOWER(ddi_translations[level].dw2_swing_sel);
	/* Rcomp scalar is fixed as 0x98 for every table entry */
	val |= RCOMP_SCALAR(0x98);
	I915_WRITE(CNL_PORT_TX_DW2_GRP(port), val);

	/* Program PORT_TX_DW4 */
	/* We cannot write to GRP. It would overrite individual loadgen */
	for (ln = 0; ln < 4; ln++) {
		val = I915_READ(CNL_PORT_TX_DW4_LN(ln, port));
		val &= ~(POST_CURSOR_1_MASK | POST_CURSOR_2_MASK |
			 CURSOR_COEFF_MASK);
		val |= POST_CURSOR_1(ddi_translations[level].dw4_post_cursor_1);
		val |= POST_CURSOR_2(ddi_translations[level].dw4_post_cursor_2);
		val |= CURSOR_COEFF(ddi_translations[level].dw4_cursor_coeff);
		I915_WRITE(CNL_PORT_TX_DW4_LN(ln, port), val);
	}

	/* Program PORT_TX_DW5 */
	/* All DW5 values are fixed for every table entry */
	val = I915_READ(CNL_PORT_TX_DW5_LN0(port));
	val &= ~RTERM_SELECT_MASK;
	val |= RTERM_SELECT(6);
	val |= TAP3_DISABLE;
	I915_WRITE(CNL_PORT_TX_DW5_GRP(port), val);

	/* Program PORT_TX_DW7 */
	val = I915_READ(CNL_PORT_TX_DW7_LN0(port));
	val &= ~N_SCALAR_MASK;
	val |= N_SCALAR(ddi_translations[level].dw7_n_scalar);
	I915_WRITE(CNL_PORT_TX_DW7_GRP(port), val);
}

static void cnl_ddi_vswing_sequence(struct intel_encoder *encoder,
				    int level, enum intel_output_type type)
{
	struct drm_i915_private *dev_priv = to_i915(encoder->base.dev);
	enum port port = encoder->port;
	int width, rate, ln;
	u32 val;

	if (type == INTEL_OUTPUT_HDMI) {
		width = 4;
		rate = 0; /* Rate is always < than 6GHz for HDMI */
	} else {
		struct intel_dp *intel_dp = enc_to_intel_dp(&encoder->base);

		width = intel_dp->lane_count;
		rate = intel_dp->link_rate;
	}

	/*
	 * 1. If port type is eDP or DP,
	 * set PORT_PCS_DW1 cmnkeeper_enable to 1b,
	 * else clear to 0b.
	 */
	val = I915_READ(CNL_PORT_PCS_DW1_LN0(port));
	if (type != INTEL_OUTPUT_HDMI)
		val |= COMMON_KEEPER_EN;
	else
		val &= ~COMMON_KEEPER_EN;
	I915_WRITE(CNL_PORT_PCS_DW1_GRP(port), val);

	/* 2. Program loadgen select */
	/*
	 * Program PORT_TX_DW4_LN depending on Bit rate and used lanes
	 * <= 6 GHz and 4 lanes (LN0=0, LN1=1, LN2=1, LN3=1)
	 * <= 6 GHz and 1,2 lanes (LN0=0, LN1=1, LN2=1, LN3=0)
	 * > 6 GHz (LN0=0, LN1=0, LN2=0, LN3=0)
	 */
	for (ln = 0; ln <= 3; ln++) {
		val = I915_READ(CNL_PORT_TX_DW4_LN(ln, port));
		val &= ~LOADGEN_SELECT;

		if ((rate <= 600000 && width == 4 && ln >= 1)  ||
		    (rate <= 600000 && width < 4 && (ln == 1 || ln == 2))) {
			val |= LOADGEN_SELECT;
		}
		I915_WRITE(CNL_PORT_TX_DW4_LN(ln, port), val);
	}

	/* 3. Set PORT_CL_DW5 SUS Clock Config to 11b */
	val = I915_READ(CNL_PORT_CL1CM_DW5);
	val |= SUS_CLOCK_CONFIG;
	I915_WRITE(CNL_PORT_CL1CM_DW5, val);

	/* 4. Clear training enable to change swing values */
	val = I915_READ(CNL_PORT_TX_DW5_LN0(port));
	val &= ~TX_TRAINING_EN;
	I915_WRITE(CNL_PORT_TX_DW5_GRP(port), val);

	/* 5. Program swing and de-emphasis */
	cnl_ddi_vswing_program(encoder, level, type);

	/* 6. Set training enable to trigger update */
	val = I915_READ(CNL_PORT_TX_DW5_LN0(port));
	val |= TX_TRAINING_EN;
	I915_WRITE(CNL_PORT_TX_DW5_GRP(port), val);
}

static void icl_ddi_combo_vswing_program(struct drm_i915_private *dev_priv,
					u32 level, enum port port, int type,
					int rate)
{
	const struct cnl_ddi_buf_trans *ddi_translations = NULL;
	u32 n_entries, val;
	int ln;

	ddi_translations = icl_get_combo_buf_trans(dev_priv, port, type,
						   rate, &n_entries);
	if (!ddi_translations)
		return;

	if (level >= n_entries) {
		DRM_DEBUG_KMS("DDI translation not found for level %d. Using %d instead.", level, n_entries - 1);
		level = n_entries - 1;
	}

	/* Set PORT_TX_DW5 */
	val = I915_READ(ICL_PORT_TX_DW5_LN0(port));
	val &= ~(SCALING_MODE_SEL_MASK | RTERM_SELECT_MASK |
		  TAP2_DISABLE | TAP3_DISABLE);
	val |= SCALING_MODE_SEL(0x2);
	val |= RTERM_SELECT(0x6);
	val |= TAP3_DISABLE;
	I915_WRITE(ICL_PORT_TX_DW5_GRP(port), val);

	/* Program PORT_TX_DW2 */
	val = I915_READ(ICL_PORT_TX_DW2_LN0(port));
	val &= ~(SWING_SEL_LOWER_MASK | SWING_SEL_UPPER_MASK |
		 RCOMP_SCALAR_MASK);
	val |= SWING_SEL_UPPER(ddi_translations[level].dw2_swing_sel);
	val |= SWING_SEL_LOWER(ddi_translations[level].dw2_swing_sel);
	/* Program Rcomp scalar for every table entry */
	val |= RCOMP_SCALAR(0x98);
	I915_WRITE(ICL_PORT_TX_DW2_GRP(port), val);

	/* Program PORT_TX_DW4 */
	/* We cannot write to GRP. It would overwrite individual loadgen. */
	for (ln = 0; ln <= 3; ln++) {
		val = I915_READ(ICL_PORT_TX_DW4_LN(ln, port));
		val &= ~(POST_CURSOR_1_MASK | POST_CURSOR_2_MASK |
			 CURSOR_COEFF_MASK);
		val |= POST_CURSOR_1(ddi_translations[level].dw4_post_cursor_1);
		val |= POST_CURSOR_2(ddi_translations[level].dw4_post_cursor_2);
		val |= CURSOR_COEFF(ddi_translations[level].dw4_cursor_coeff);
<<<<<<< HEAD
		I915_WRITE(ICL_PORT_TX_DW4_LN(port, ln), val);
=======
		I915_WRITE(ICL_PORT_TX_DW4_LN(ln, port), val);
>>>>>>> 0ecfebd2
	}

	/* Program PORT_TX_DW7 */
	val = I915_READ(ICL_PORT_TX_DW7_LN0(port));
	val &= ~N_SCALAR_MASK;
	val |= N_SCALAR(ddi_translations[level].dw7_n_scalar);
	I915_WRITE(ICL_PORT_TX_DW7_GRP(port), val);
}

static void icl_combo_phy_ddi_vswing_sequence(struct intel_encoder *encoder,
					      u32 level,
					      enum intel_output_type type)
{
	struct drm_i915_private *dev_priv = to_i915(encoder->base.dev);
	enum port port = encoder->port;
	int width = 0;
	int rate = 0;
	u32 val;
	int ln = 0;

	if (type == INTEL_OUTPUT_HDMI) {
		width = 4;
		/* Rate is always < than 6GHz for HDMI */
	} else {
		struct intel_dp *intel_dp = enc_to_intel_dp(&encoder->base);

		width = intel_dp->lane_count;
		rate = intel_dp->link_rate;
	}

	/*
	 * 1. If port type is eDP or DP,
	 * set PORT_PCS_DW1 cmnkeeper_enable to 1b,
	 * else clear to 0b.
	 */
	val = I915_READ(ICL_PORT_PCS_DW1_LN0(port));
	if (type == INTEL_OUTPUT_HDMI)
		val &= ~COMMON_KEEPER_EN;
	else
		val |= COMMON_KEEPER_EN;
	I915_WRITE(ICL_PORT_PCS_DW1_GRP(port), val);

	/* 2. Program loadgen select */
	/*
	 * Program PORT_TX_DW4_LN depending on Bit rate and used lanes
	 * <= 6 GHz and 4 lanes (LN0=0, LN1=1, LN2=1, LN3=1)
	 * <= 6 GHz and 1,2 lanes (LN0=0, LN1=1, LN2=1, LN3=0)
	 * > 6 GHz (LN0=0, LN1=0, LN2=0, LN3=0)
	 */
	for (ln = 0; ln <= 3; ln++) {
		val = I915_READ(ICL_PORT_TX_DW4_LN(ln, port));
		val &= ~LOADGEN_SELECT;

		if ((rate <= 600000 && width == 4 && ln >= 1) ||
		    (rate <= 600000 && width < 4 && (ln == 1 || ln == 2))) {
			val |= LOADGEN_SELECT;
		}
		I915_WRITE(ICL_PORT_TX_DW4_LN(ln, port), val);
	}

	/* 3. Set PORT_CL_DW5 SUS Clock Config to 11b */
	val = I915_READ(ICL_PORT_CL_DW5(port));
	val |= SUS_CLOCK_CONFIG;
	I915_WRITE(ICL_PORT_CL_DW5(port), val);

	/* 4. Clear training enable to change swing values */
	val = I915_READ(ICL_PORT_TX_DW5_LN0(port));
	val &= ~TX_TRAINING_EN;
	I915_WRITE(ICL_PORT_TX_DW5_GRP(port), val);

	/* 5. Program swing and de-emphasis */
	icl_ddi_combo_vswing_program(dev_priv, level, port, type, rate);

	/* 6. Set training enable to trigger update */
	val = I915_READ(ICL_PORT_TX_DW5_LN0(port));
	val |= TX_TRAINING_EN;
	I915_WRITE(ICL_PORT_TX_DW5_GRP(port), val);
}

static void icl_mg_phy_ddi_vswing_sequence(struct intel_encoder *encoder,
					   int link_clock,
					   u32 level)
{
	struct drm_i915_private *dev_priv = to_i915(encoder->base.dev);
	enum port port = encoder->port;
	const struct icl_mg_phy_ddi_buf_trans *ddi_translations;
	u32 n_entries, val;
	int ln;

	n_entries = ARRAY_SIZE(icl_mg_phy_ddi_translations);
	ddi_translations = icl_mg_phy_ddi_translations;
	/* The table does not have values for level 3 and level 9. */
	if (level >= n_entries || level == 3 || level == 9) {
		DRM_DEBUG_KMS("DDI translation not found for level %d. Using %d instead.",
			      level, n_entries - 2);
		level = n_entries - 2;
	}

	/* Set MG_TX_LINK_PARAMS cri_use_fs32 to 0. */
	for (ln = 0; ln < 2; ln++) {
		val = I915_READ(MG_TX1_LINK_PARAMS(ln, port));
		val &= ~CRI_USE_FS32;
		I915_WRITE(MG_TX1_LINK_PARAMS(ln, port), val);

		val = I915_READ(MG_TX2_LINK_PARAMS(ln, port));
		val &= ~CRI_USE_FS32;
		I915_WRITE(MG_TX2_LINK_PARAMS(ln, port), val);
	}

	/* Program MG_TX_SWINGCTRL with values from vswing table */
	for (ln = 0; ln < 2; ln++) {
		val = I915_READ(MG_TX1_SWINGCTRL(ln, port));
		val &= ~CRI_TXDEEMPH_OVERRIDE_17_12_MASK;
		val |= CRI_TXDEEMPH_OVERRIDE_17_12(
			ddi_translations[level].cri_txdeemph_override_17_12);
		I915_WRITE(MG_TX1_SWINGCTRL(ln, port), val);

		val = I915_READ(MG_TX2_SWINGCTRL(ln, port));
		val &= ~CRI_TXDEEMPH_OVERRIDE_17_12_MASK;
		val |= CRI_TXDEEMPH_OVERRIDE_17_12(
			ddi_translations[level].cri_txdeemph_override_17_12);
		I915_WRITE(MG_TX2_SWINGCTRL(ln, port), val);
	}

	/* Program MG_TX_DRVCTRL with values from vswing table */
	for (ln = 0; ln < 2; ln++) {
		val = I915_READ(MG_TX1_DRVCTRL(ln, port));
		val &= ~(CRI_TXDEEMPH_OVERRIDE_11_6_MASK |
			 CRI_TXDEEMPH_OVERRIDE_5_0_MASK);
		val |= CRI_TXDEEMPH_OVERRIDE_5_0(
			ddi_translations[level].cri_txdeemph_override_5_0) |
			CRI_TXDEEMPH_OVERRIDE_11_6(
				ddi_translations[level].cri_txdeemph_override_11_6) |
			CRI_TXDEEMPH_OVERRIDE_EN;
		I915_WRITE(MG_TX1_DRVCTRL(ln, port), val);

		val = I915_READ(MG_TX2_DRVCTRL(ln, port));
		val &= ~(CRI_TXDEEMPH_OVERRIDE_11_6_MASK |
			 CRI_TXDEEMPH_OVERRIDE_5_0_MASK);
		val |= CRI_TXDEEMPH_OVERRIDE_5_0(
			ddi_translations[level].cri_txdeemph_override_5_0) |
			CRI_TXDEEMPH_OVERRIDE_11_6(
				ddi_translations[level].cri_txdeemph_override_11_6) |
			CRI_TXDEEMPH_OVERRIDE_EN;
		I915_WRITE(MG_TX2_DRVCTRL(ln, port), val);

		/* FIXME: Program CRI_LOADGEN_SEL after the spec is updated */
	}

	/*
	 * Program MG_CLKHUB<LN, port being used> with value from frequency table
	 * In case of Legacy mode on MG PHY, both TX1 and TX2 enabled so use the
	 * values from table for which TX1 and TX2 enabled.
	 */
	for (ln = 0; ln < 2; ln++) {
		val = I915_READ(MG_CLKHUB(ln, port));
		if (link_clock < 300000)
			val |= CFG_LOW_RATE_LKREN_EN;
		else
			val &= ~CFG_LOW_RATE_LKREN_EN;
		I915_WRITE(MG_CLKHUB(ln, port), val);
	}

	/* Program the MG_TX_DCC<LN, port being used> based on the link frequency */
	for (ln = 0; ln < 2; ln++) {
		val = I915_READ(MG_TX1_DCC(ln, port));
		val &= ~CFG_AMI_CK_DIV_OVERRIDE_VAL_MASK;
		if (link_clock <= 500000) {
			val &= ~CFG_AMI_CK_DIV_OVERRIDE_EN;
		} else {
			val |= CFG_AMI_CK_DIV_OVERRIDE_EN |
				CFG_AMI_CK_DIV_OVERRIDE_VAL(1);
		}
		I915_WRITE(MG_TX1_DCC(ln, port), val);

		val = I915_READ(MG_TX2_DCC(ln, port));
		val &= ~CFG_AMI_CK_DIV_OVERRIDE_VAL_MASK;
		if (link_clock <= 500000) {
			val &= ~CFG_AMI_CK_DIV_OVERRIDE_EN;
		} else {
			val |= CFG_AMI_CK_DIV_OVERRIDE_EN |
				CFG_AMI_CK_DIV_OVERRIDE_VAL(1);
		}
		I915_WRITE(MG_TX2_DCC(ln, port), val);
	}

	/* Program MG_TX_PISO_READLOAD with values from vswing table */
	for (ln = 0; ln < 2; ln++) {
		val = I915_READ(MG_TX1_PISO_READLOAD(ln, port));
		val |= CRI_CALCINIT;
		I915_WRITE(MG_TX1_PISO_READLOAD(ln, port), val);

		val = I915_READ(MG_TX2_PISO_READLOAD(ln, port));
		val |= CRI_CALCINIT;
		I915_WRITE(MG_TX2_PISO_READLOAD(ln, port), val);
	}
}

static void icl_ddi_vswing_sequence(struct intel_encoder *encoder,
				    int link_clock,
				    u32 level,
				    enum intel_output_type type)
{
	struct drm_i915_private *dev_priv = to_i915(encoder->base.dev);
	enum port port = encoder->port;

	if (intel_port_is_combophy(dev_priv, port))
		icl_combo_phy_ddi_vswing_sequence(encoder, level, type);
	else
		icl_mg_phy_ddi_vswing_sequence(encoder, link_clock, level);
}

static u32 translate_signal_level(int signal_levels)
{
	int i;

	for (i = 0; i < ARRAY_SIZE(index_to_dp_signal_levels); i++) {
		if (index_to_dp_signal_levels[i] == signal_levels)
			return i;
	}

	WARN(1, "Unsupported voltage swing/pre-emphasis level: 0x%x\n",
	     signal_levels);

	return 0;
}

static u32 intel_ddi_dp_level(struct intel_dp *intel_dp)
{
	u8 train_set = intel_dp->train_set[0];
	int signal_levels = train_set & (DP_TRAIN_VOLTAGE_SWING_MASK |
					 DP_TRAIN_PRE_EMPHASIS_MASK);

	return translate_signal_level(signal_levels);
}

u32 bxt_signal_levels(struct intel_dp *intel_dp)
{
	struct intel_digital_port *dport = dp_to_dig_port(intel_dp);
	struct drm_i915_private *dev_priv = to_i915(dport->base.base.dev);
	struct intel_encoder *encoder = &dport->base;
	int level = intel_ddi_dp_level(intel_dp);

	if (INTEL_GEN(dev_priv) >= 11)
		icl_ddi_vswing_sequence(encoder, intel_dp->link_rate,
					level, encoder->type);
	else if (IS_CANNONLAKE(dev_priv))
		cnl_ddi_vswing_sequence(encoder, level, encoder->type);
	else
		bxt_ddi_vswing_sequence(encoder, level, encoder->type);

	return 0;
}

u32 ddi_signal_levels(struct intel_dp *intel_dp)
{
	struct intel_digital_port *dport = dp_to_dig_port(intel_dp);
	struct drm_i915_private *dev_priv = to_i915(dport->base.base.dev);
	struct intel_encoder *encoder = &dport->base;
	int level = intel_ddi_dp_level(intel_dp);

	if (IS_GEN9_BC(dev_priv))
		skl_ddi_set_iboost(encoder, level, encoder->type);

	return DDI_BUF_TRANS_SELECT(level);
}

static inline
u32 icl_dpclka_cfgcr0_clk_off(struct drm_i915_private *dev_priv,
			      enum port port)
{
	if (intel_port_is_combophy(dev_priv, port)) {
		return ICL_DPCLKA_CFGCR0_DDI_CLK_OFF(port);
	} else if (intel_port_is_tc(dev_priv, port)) {
		enum tc_port tc_port = intel_port_to_tc(dev_priv, port);

		return ICL_DPCLKA_CFGCR0_TC_CLK_OFF(tc_port);
	}

	return 0;
}

static void icl_map_plls_to_ports(struct intel_encoder *encoder,
				  const struct intel_crtc_state *crtc_state)
{
	struct drm_i915_private *dev_priv = to_i915(encoder->base.dev);
	struct intel_shared_dpll *pll = crtc_state->shared_dpll;
	enum port port = encoder->port;
	u32 val;

	mutex_lock(&dev_priv->dpll_lock);

	val = I915_READ(DPCLKA_CFGCR0_ICL);
	WARN_ON((val & icl_dpclka_cfgcr0_clk_off(dev_priv, port)) == 0);

	if (intel_port_is_combophy(dev_priv, port)) {
		val &= ~DPCLKA_CFGCR0_DDI_CLK_SEL_MASK(port);
		val |= DPCLKA_CFGCR0_DDI_CLK_SEL(pll->info->id, port);
		I915_WRITE(DPCLKA_CFGCR0_ICL, val);
		POSTING_READ(DPCLKA_CFGCR0_ICL);
	}

	val &= ~icl_dpclka_cfgcr0_clk_off(dev_priv, port);
	I915_WRITE(DPCLKA_CFGCR0_ICL, val);

	mutex_unlock(&dev_priv->dpll_lock);
}

static void icl_unmap_plls_to_ports(struct intel_encoder *encoder)
{
	struct drm_i915_private *dev_priv = to_i915(encoder->base.dev);
	enum port port = encoder->port;
	u32 val;

	mutex_lock(&dev_priv->dpll_lock);

	val = I915_READ(DPCLKA_CFGCR0_ICL);
	val |= icl_dpclka_cfgcr0_clk_off(dev_priv, port);
	I915_WRITE(DPCLKA_CFGCR0_ICL, val);

	mutex_unlock(&dev_priv->dpll_lock);
}

void icl_sanitize_encoder_pll_mapping(struct intel_encoder *encoder)
{
	struct drm_i915_private *dev_priv = to_i915(encoder->base.dev);
	u32 val;
	enum port port;
	u32 port_mask;
	bool ddi_clk_needed;
<<<<<<< HEAD

	/*
	 * In case of DP MST, we sanitize the primary encoder only, not the
	 * virtual ones.
	 */
	if (encoder->type == INTEL_OUTPUT_DP_MST)
		return;

	if (!encoder->base.crtc && intel_encoder_is_dp(encoder)) {
		u8 pipe_mask;
		bool is_mst;

		intel_ddi_get_encoder_pipes(encoder, &pipe_mask, &is_mst);
		/*
		 * In the unlikely case that BIOS enables DP in MST mode, just
		 * warn since our MST HW readout is incomplete.
		 */
		if (WARN_ON(is_mst))
			return;
	}

	port_mask = BIT(encoder->port);
	ddi_clk_needed = encoder->base.crtc;

	if (encoder->type == INTEL_OUTPUT_DSI) {
		struct intel_encoder *other_encoder;

		port_mask = intel_dsi_encoder_ports(encoder);
		/*
		 * Sanity check that we haven't incorrectly registered another
		 * encoder using any of the ports of this DSI encoder.
		 */
		for_each_intel_encoder(&dev_priv->drm, other_encoder) {
			if (other_encoder == encoder)
				continue;

=======

	/*
	 * In case of DP MST, we sanitize the primary encoder only, not the
	 * virtual ones.
	 */
	if (encoder->type == INTEL_OUTPUT_DP_MST)
		return;

	if (!encoder->base.crtc && intel_encoder_is_dp(encoder)) {
		u8 pipe_mask;
		bool is_mst;

		intel_ddi_get_encoder_pipes(encoder, &pipe_mask, &is_mst);
		/*
		 * In the unlikely case that BIOS enables DP in MST mode, just
		 * warn since our MST HW readout is incomplete.
		 */
		if (WARN_ON(is_mst))
			return;
	}

	port_mask = BIT(encoder->port);
	ddi_clk_needed = encoder->base.crtc;

	if (encoder->type == INTEL_OUTPUT_DSI) {
		struct intel_encoder *other_encoder;

		port_mask = intel_dsi_encoder_ports(encoder);
		/*
		 * Sanity check that we haven't incorrectly registered another
		 * encoder using any of the ports of this DSI encoder.
		 */
		for_each_intel_encoder(&dev_priv->drm, other_encoder) {
			if (other_encoder == encoder)
				continue;

>>>>>>> 0ecfebd2
			if (WARN_ON(port_mask & BIT(other_encoder->port)))
				return;
		}
		/*
		 * For DSI we keep the ddi clocks gated
		 * except during enable/disable sequence.
		 */
		ddi_clk_needed = false;
	}

	val = I915_READ(DPCLKA_CFGCR0_ICL);
	for_each_port_masked(port, port_mask) {
		bool ddi_clk_ungated = !(val &
					 icl_dpclka_cfgcr0_clk_off(dev_priv,
								   port));

		if (ddi_clk_needed == ddi_clk_ungated)
<<<<<<< HEAD
			continue;

		/*
		 * Punt on the case now where clock is gated, but it would
		 * be needed by the port. Something else is really broken then.
		 */
		if (WARN_ON(ddi_clk_needed))
			continue;

=======
			continue;

		/*
		 * Punt on the case now where clock is gated, but it would
		 * be needed by the port. Something else is really broken then.
		 */
		if (WARN_ON(ddi_clk_needed))
			continue;

>>>>>>> 0ecfebd2
		DRM_NOTE("Port %c is disabled/in DSI mode with an ungated DDI clock, gate it\n",
			 port_name(port));
		val |= icl_dpclka_cfgcr0_clk_off(dev_priv, port);
		I915_WRITE(DPCLKA_CFGCR0_ICL, val);
	}
}

static void intel_ddi_clk_select(struct intel_encoder *encoder,
				 const struct intel_crtc_state *crtc_state)
{
	struct drm_i915_private *dev_priv = to_i915(encoder->base.dev);
	enum port port = encoder->port;
	u32 val;
	const struct intel_shared_dpll *pll = crtc_state->shared_dpll;

	if (WARN_ON(!pll))
		return;

	mutex_lock(&dev_priv->dpll_lock);

	if (INTEL_GEN(dev_priv) >= 11) {
		if (!intel_port_is_combophy(dev_priv, port))
			I915_WRITE(DDI_CLK_SEL(port),
				   icl_pll_to_ddi_clk_sel(encoder, crtc_state));
	} else if (IS_CANNONLAKE(dev_priv)) {
		/* Configure DPCLKA_CFGCR0 to map the DPLL to the DDI. */
		val = I915_READ(DPCLKA_CFGCR0);
		val &= ~DPCLKA_CFGCR0_DDI_CLK_SEL_MASK(port);
		val |= DPCLKA_CFGCR0_DDI_CLK_SEL(pll->info->id, port);
		I915_WRITE(DPCLKA_CFGCR0, val);

		/*
		 * Configure DPCLKA_CFGCR0 to turn on the clock for the DDI.
		 * This step and the step before must be done with separate
		 * register writes.
		 */
		val = I915_READ(DPCLKA_CFGCR0);
		val &= ~DPCLKA_CFGCR0_DDI_CLK_OFF(port);
		I915_WRITE(DPCLKA_CFGCR0, val);
	} else if (IS_GEN9_BC(dev_priv)) {
		/* DDI -> PLL mapping  */
		val = I915_READ(DPLL_CTRL2);

		val &= ~(DPLL_CTRL2_DDI_CLK_OFF(port) |
			 DPLL_CTRL2_DDI_CLK_SEL_MASK(port));
		val |= (DPLL_CTRL2_DDI_CLK_SEL(pll->info->id, port) |
			DPLL_CTRL2_DDI_SEL_OVERRIDE(port));

		I915_WRITE(DPLL_CTRL2, val);

	} else if (INTEL_GEN(dev_priv) < 9) {
		I915_WRITE(PORT_CLK_SEL(port), hsw_pll_to_ddi_pll_sel(pll));
	}

	mutex_unlock(&dev_priv->dpll_lock);
}

static void intel_ddi_clk_disable(struct intel_encoder *encoder)
{
	struct drm_i915_private *dev_priv = to_i915(encoder->base.dev);
	enum port port = encoder->port;

	if (INTEL_GEN(dev_priv) >= 11) {
		if (!intel_port_is_combophy(dev_priv, port))
			I915_WRITE(DDI_CLK_SEL(port), DDI_CLK_SEL_NONE);
	} else if (IS_CANNONLAKE(dev_priv)) {
		I915_WRITE(DPCLKA_CFGCR0, I915_READ(DPCLKA_CFGCR0) |
			   DPCLKA_CFGCR0_DDI_CLK_OFF(port));
	} else if (IS_GEN9_BC(dev_priv)) {
		I915_WRITE(DPLL_CTRL2, I915_READ(DPLL_CTRL2) |
			   DPLL_CTRL2_DDI_CLK_OFF(port));
	} else if (INTEL_GEN(dev_priv) < 9) {
		I915_WRITE(PORT_CLK_SEL(port), PORT_CLK_SEL_NONE);
	}
}

static void icl_enable_phy_clock_gating(struct intel_digital_port *dig_port)
{
	struct drm_i915_private *dev_priv = to_i915(dig_port->base.base.dev);
	enum port port = dig_port->base.port;
	enum tc_port tc_port = intel_port_to_tc(dev_priv, port);
<<<<<<< HEAD
	i915_reg_t mg_regs[2] = { MG_DP_MODE(port, 0), MG_DP_MODE(port, 1) };
	u32 val;
	int i;
=======
	u32 val;
	int ln;
>>>>>>> 0ecfebd2

	if (tc_port == PORT_TC_NONE)
		return;

<<<<<<< HEAD
	for (i = 0; i < ARRAY_SIZE(mg_regs); i++) {
		val = I915_READ(mg_regs[i]);
=======
	for (ln = 0; ln < 2; ln++) {
		val = I915_READ(MG_DP_MODE(ln, port));
>>>>>>> 0ecfebd2
		val |= MG_DP_MODE_CFG_TR2PWR_GATING |
		       MG_DP_MODE_CFG_TRPWR_GATING |
		       MG_DP_MODE_CFG_CLNPWR_GATING |
		       MG_DP_MODE_CFG_DIGPWR_GATING |
		       MG_DP_MODE_CFG_GAONPWR_GATING;
<<<<<<< HEAD
		I915_WRITE(mg_regs[i], val);
=======
		I915_WRITE(MG_DP_MODE(ln, port), val);
>>>>>>> 0ecfebd2
	}

	val = I915_READ(MG_MISC_SUS0(tc_port));
	val |= MG_MISC_SUS0_SUSCLK_DYNCLKGATE_MODE(3) |
	       MG_MISC_SUS0_CFG_TR2PWR_GATING |
	       MG_MISC_SUS0_CFG_CL2PWR_GATING |
	       MG_MISC_SUS0_CFG_GAONPWR_GATING |
	       MG_MISC_SUS0_CFG_TRPWR_GATING |
	       MG_MISC_SUS0_CFG_CL1PWR_GATING |
	       MG_MISC_SUS0_CFG_DGPWR_GATING;
	I915_WRITE(MG_MISC_SUS0(tc_port), val);
}

static void icl_disable_phy_clock_gating(struct intel_digital_port *dig_port)
{
	struct drm_i915_private *dev_priv = to_i915(dig_port->base.base.dev);
	enum port port = dig_port->base.port;
	enum tc_port tc_port = intel_port_to_tc(dev_priv, port);
<<<<<<< HEAD
	i915_reg_t mg_regs[2] = { MG_DP_MODE(port, 0), MG_DP_MODE(port, 1) };
	u32 val;
	int i;
=======
	u32 val;
	int ln;
>>>>>>> 0ecfebd2

	if (tc_port == PORT_TC_NONE)
		return;

<<<<<<< HEAD
	for (i = 0; i < ARRAY_SIZE(mg_regs); i++) {
		val = I915_READ(mg_regs[i]);
=======
	for (ln = 0; ln < 2; ln++) {
		val = I915_READ(MG_DP_MODE(ln, port));
>>>>>>> 0ecfebd2
		val &= ~(MG_DP_MODE_CFG_TR2PWR_GATING |
			 MG_DP_MODE_CFG_TRPWR_GATING |
			 MG_DP_MODE_CFG_CLNPWR_GATING |
			 MG_DP_MODE_CFG_DIGPWR_GATING |
			 MG_DP_MODE_CFG_GAONPWR_GATING);
<<<<<<< HEAD
		I915_WRITE(mg_regs[i], val);
=======
		I915_WRITE(MG_DP_MODE(ln, port), val);
>>>>>>> 0ecfebd2
	}

	val = I915_READ(MG_MISC_SUS0(tc_port));
	val &= ~(MG_MISC_SUS0_SUSCLK_DYNCLKGATE_MODE_MASK |
		 MG_MISC_SUS0_CFG_TR2PWR_GATING |
		 MG_MISC_SUS0_CFG_CL2PWR_GATING |
		 MG_MISC_SUS0_CFG_GAONPWR_GATING |
		 MG_MISC_SUS0_CFG_TRPWR_GATING |
		 MG_MISC_SUS0_CFG_CL1PWR_GATING |
		 MG_MISC_SUS0_CFG_DGPWR_GATING);
	I915_WRITE(MG_MISC_SUS0(tc_port), val);
}

static void icl_program_mg_dp_mode(struct intel_digital_port *intel_dig_port)
{
	struct drm_i915_private *dev_priv = to_i915(intel_dig_port->base.base.dev);
	enum port port = intel_dig_port->base.port;
	enum tc_port tc_port = intel_port_to_tc(dev_priv, port);
	u32 ln0, ln1, lane_info;

	if (tc_port == PORT_TC_NONE || intel_dig_port->tc_type == TC_PORT_TBT)
		return;

<<<<<<< HEAD
	ln0 = I915_READ(MG_DP_MODE(port, 0));
	ln1 = I915_READ(MG_DP_MODE(port, 1));
=======
	ln0 = I915_READ(MG_DP_MODE(0, port));
	ln1 = I915_READ(MG_DP_MODE(1, port));
>>>>>>> 0ecfebd2

	switch (intel_dig_port->tc_type) {
	case TC_PORT_TYPEC:
		ln0 &= ~(MG_DP_MODE_CFG_DP_X1_MODE | MG_DP_MODE_CFG_DP_X2_MODE);
		ln1 &= ~(MG_DP_MODE_CFG_DP_X1_MODE | MG_DP_MODE_CFG_DP_X2_MODE);

		lane_info = (I915_READ(PORT_TX_DFLEXDPSP) &
			     DP_LANE_ASSIGNMENT_MASK(tc_port)) >>
			    DP_LANE_ASSIGNMENT_SHIFT(tc_port);

		switch (lane_info) {
		case 0x1:
		case 0x4:
			break;
		case 0x2:
			ln0 |= MG_DP_MODE_CFG_DP_X1_MODE;
			break;
		case 0x3:
			ln0 |= MG_DP_MODE_CFG_DP_X1_MODE |
			       MG_DP_MODE_CFG_DP_X2_MODE;
			break;
		case 0x8:
			ln1 |= MG_DP_MODE_CFG_DP_X1_MODE;
			break;
		case 0xC:
			ln1 |= MG_DP_MODE_CFG_DP_X1_MODE |
			       MG_DP_MODE_CFG_DP_X2_MODE;
			break;
		case 0xF:
			ln0 |= MG_DP_MODE_CFG_DP_X1_MODE |
			       MG_DP_MODE_CFG_DP_X2_MODE;
			ln1 |= MG_DP_MODE_CFG_DP_X1_MODE |
			       MG_DP_MODE_CFG_DP_X2_MODE;
			break;
		default:
			MISSING_CASE(lane_info);
		}
		break;

	case TC_PORT_LEGACY:
		ln0 |= MG_DP_MODE_CFG_DP_X1_MODE | MG_DP_MODE_CFG_DP_X2_MODE;
		ln1 |= MG_DP_MODE_CFG_DP_X1_MODE | MG_DP_MODE_CFG_DP_X2_MODE;
		break;

	default:
		MISSING_CASE(intel_dig_port->tc_type);
		return;
	}

<<<<<<< HEAD
	I915_WRITE(MG_DP_MODE(port, 0), ln0);
	I915_WRITE(MG_DP_MODE(port, 1), ln1);
=======
	I915_WRITE(MG_DP_MODE(0, port), ln0);
	I915_WRITE(MG_DP_MODE(1, port), ln1);
>>>>>>> 0ecfebd2
}

static void intel_dp_sink_set_fec_ready(struct intel_dp *intel_dp,
					const struct intel_crtc_state *crtc_state)
{
	if (!crtc_state->fec_enable)
		return;

	if (drm_dp_dpcd_writeb(&intel_dp->aux, DP_FEC_CONFIGURATION, DP_FEC_READY) <= 0)
		DRM_DEBUG_KMS("Failed to set FEC_READY in the sink\n");
}

static void intel_ddi_enable_fec(struct intel_encoder *encoder,
				 const struct intel_crtc_state *crtc_state)
{
	struct drm_i915_private *dev_priv = to_i915(encoder->base.dev);
	enum port port = encoder->port;
	u32 val;

	if (!crtc_state->fec_enable)
		return;

	val = I915_READ(DP_TP_CTL(port));
	val |= DP_TP_CTL_FEC_ENABLE;
	I915_WRITE(DP_TP_CTL(port), val);

<<<<<<< HEAD
	if (intel_wait_for_register(dev_priv, DP_TP_STATUS(port),
=======
	if (intel_wait_for_register(&dev_priv->uncore, DP_TP_STATUS(port),
>>>>>>> 0ecfebd2
				    DP_TP_STATUS_FEC_ENABLE_LIVE,
				    DP_TP_STATUS_FEC_ENABLE_LIVE,
				    1))
		DRM_ERROR("Timed out waiting for FEC Enable Status\n");
}

static void intel_ddi_disable_fec_state(struct intel_encoder *encoder,
					const struct intel_crtc_state *crtc_state)
{
	struct drm_i915_private *dev_priv = to_i915(encoder->base.dev);
	enum port port = encoder->port;
	u32 val;

	if (!crtc_state->fec_enable)
		return;

	val = I915_READ(DP_TP_CTL(port));
	val &= ~DP_TP_CTL_FEC_ENABLE;
	I915_WRITE(DP_TP_CTL(port), val);
	POSTING_READ(DP_TP_CTL(port));
}

static void intel_ddi_pre_enable_dp(struct intel_encoder *encoder,
				    const struct intel_crtc_state *crtc_state,
				    const struct drm_connector_state *conn_state)
{
	struct intel_dp *intel_dp = enc_to_intel_dp(&encoder->base);
	struct drm_i915_private *dev_priv = to_i915(encoder->base.dev);
	enum port port = encoder->port;
	struct intel_digital_port *dig_port = enc_to_dig_port(&encoder->base);
	bool is_mst = intel_crtc_has_type(crtc_state, INTEL_OUTPUT_DP_MST);
	int level = intel_ddi_dp_level(intel_dp);

	WARN_ON(is_mst && (port == PORT_A || port == PORT_E));

	intel_dp_set_link_params(intel_dp, crtc_state->port_clock,
				 crtc_state->lane_count, is_mst);

	intel_edp_panel_on(intel_dp);

	intel_ddi_clk_select(encoder, crtc_state);

	intel_display_power_get(dev_priv, dig_port->ddi_io_power_domain);

	icl_program_mg_dp_mode(dig_port);
	icl_disable_phy_clock_gating(dig_port);

	if (INTEL_GEN(dev_priv) >= 11)
		icl_ddi_vswing_sequence(encoder, crtc_state->port_clock,
					level, encoder->type);
	else if (IS_CANNONLAKE(dev_priv))
		cnl_ddi_vswing_sequence(encoder, level, encoder->type);
	else if (IS_GEN9_LP(dev_priv))
		bxt_ddi_vswing_sequence(encoder, level, encoder->type);
	else
		intel_prepare_dp_ddi_buffers(encoder, crtc_state);

	intel_ddi_init_dp_buf_reg(encoder);
	if (!is_mst)
		intel_dp_sink_dpms(intel_dp, DRM_MODE_DPMS_ON);
	intel_dp_sink_set_decompression_state(intel_dp, crtc_state,
					      true);
	intel_dp_sink_set_fec_ready(intel_dp, crtc_state);
	intel_dp_start_link_train(intel_dp);
	if (port != PORT_A || INTEL_GEN(dev_priv) >= 9)
		intel_dp_stop_link_train(intel_dp);

	intel_ddi_enable_fec(encoder, crtc_state);

	icl_enable_phy_clock_gating(dig_port);

	if (!is_mst)
		intel_ddi_enable_pipe_clock(crtc_state);

	intel_dsc_enable(encoder, crtc_state);
}

static void intel_ddi_pre_enable_hdmi(struct intel_encoder *encoder,
				      const struct intel_crtc_state *crtc_state,
				      const struct drm_connector_state *conn_state)
{
	struct intel_digital_port *intel_dig_port = enc_to_dig_port(&encoder->base);
	struct intel_hdmi *intel_hdmi = &intel_dig_port->hdmi;
	struct drm_i915_private *dev_priv = to_i915(encoder->base.dev);
	enum port port = encoder->port;
	int level = intel_ddi_hdmi_level(dev_priv, port);
	struct intel_digital_port *dig_port = enc_to_dig_port(&encoder->base);

	intel_dp_dual_mode_set_tmds_output(intel_hdmi, true);
	intel_ddi_clk_select(encoder, crtc_state);

	intel_display_power_get(dev_priv, dig_port->ddi_io_power_domain);

	icl_program_mg_dp_mode(dig_port);
	icl_disable_phy_clock_gating(dig_port);

<<<<<<< HEAD
	if (IS_ICELAKE(dev_priv))
=======
	if (INTEL_GEN(dev_priv) >= 11)
>>>>>>> 0ecfebd2
		icl_ddi_vswing_sequence(encoder, crtc_state->port_clock,
					level, INTEL_OUTPUT_HDMI);
	else if (IS_CANNONLAKE(dev_priv))
		cnl_ddi_vswing_sequence(encoder, level, INTEL_OUTPUT_HDMI);
	else if (IS_GEN9_LP(dev_priv))
		bxt_ddi_vswing_sequence(encoder, level, INTEL_OUTPUT_HDMI);
	else
		intel_prepare_hdmi_ddi_buffers(encoder, level);

	icl_enable_phy_clock_gating(dig_port);

	if (IS_GEN9_BC(dev_priv))
		skl_ddi_set_iboost(encoder, level, INTEL_OUTPUT_HDMI);

	intel_ddi_enable_pipe_clock(crtc_state);

	intel_dig_port->set_infoframes(encoder,
				       crtc_state->has_infoframe,
				       crtc_state, conn_state);
}

static void intel_ddi_pre_enable(struct intel_encoder *encoder,
				 const struct intel_crtc_state *crtc_state,
				 const struct drm_connector_state *conn_state)
{
	struct intel_crtc *crtc = to_intel_crtc(crtc_state->base.crtc);
	struct drm_i915_private *dev_priv = to_i915(crtc->base.dev);
	enum pipe pipe = crtc->pipe;

	/*
	 * When called from DP MST code:
	 * - conn_state will be NULL
	 * - encoder will be the main encoder (ie. mst->primary)
	 * - the main connector associated with this port
	 *   won't be active or linked to a crtc
	 * - crtc_state will be the state of the first stream to
	 *   be activated on this port, and it may not be the same
	 *   stream that will be deactivated last, but each stream
	 *   should have a state that is identical when it comes to
	 *   the DP link parameteres
	 */

	WARN_ON(crtc_state->has_pch_encoder);

	if (INTEL_GEN(dev_priv) >= 11)
		icl_map_plls_to_ports(encoder, crtc_state);

	intel_set_cpu_fifo_underrun_reporting(dev_priv, pipe, true);

	if (intel_crtc_has_type(crtc_state, INTEL_OUTPUT_HDMI)) {
		intel_ddi_pre_enable_hdmi(encoder, crtc_state, conn_state);
	} else {
		struct intel_lspcon *lspcon =
				enc_to_intel_lspcon(&encoder->base);

		intel_ddi_pre_enable_dp(encoder, crtc_state, conn_state);
		if (lspcon->active) {
			struct intel_digital_port *dig_port =
					enc_to_dig_port(&encoder->base);

			dig_port->set_infoframes(encoder,
						 crtc_state->has_infoframe,
						 crtc_state, conn_state);
		}
	}
}

static void intel_disable_ddi_buf(struct intel_encoder *encoder,
				  const struct intel_crtc_state *crtc_state)
{
	struct drm_i915_private *dev_priv = to_i915(encoder->base.dev);
	enum port port = encoder->port;
	bool wait = false;
	u32 val;

	val = I915_READ(DDI_BUF_CTL(port));
	if (val & DDI_BUF_CTL_ENABLE) {
		val &= ~DDI_BUF_CTL_ENABLE;
		I915_WRITE(DDI_BUF_CTL(port), val);
		wait = true;
	}

	val = I915_READ(DP_TP_CTL(port));
	val &= ~(DP_TP_CTL_ENABLE | DP_TP_CTL_LINK_TRAIN_MASK);
	val |= DP_TP_CTL_LINK_TRAIN_PAT1;
	I915_WRITE(DP_TP_CTL(port), val);

	/* Disable FEC in DP Sink */
	intel_ddi_disable_fec_state(encoder, crtc_state);

	if (wait)
		intel_wait_ddi_buf_idle(dev_priv, port);
}

static void intel_ddi_post_disable_dp(struct intel_encoder *encoder,
				      const struct intel_crtc_state *old_crtc_state,
				      const struct drm_connector_state *old_conn_state)
{
	struct drm_i915_private *dev_priv = to_i915(encoder->base.dev);
	struct intel_digital_port *dig_port = enc_to_dig_port(&encoder->base);
	struct intel_dp *intel_dp = &dig_port->dp;
	bool is_mst = intel_crtc_has_type(old_crtc_state,
					  INTEL_OUTPUT_DP_MST);

	if (!is_mst) {
		intel_ddi_disable_pipe_clock(old_crtc_state);
		/*
		 * Power down sink before disabling the port, otherwise we end
		 * up getting interrupts from the sink on detecting link loss.
		 */
		intel_dp_sink_dpms(intel_dp, DRM_MODE_DPMS_OFF);
	}

	intel_disable_ddi_buf(encoder, old_crtc_state);

	intel_edp_panel_vdd_on(intel_dp);
	intel_edp_panel_off(intel_dp);

	intel_display_power_put_unchecked(dev_priv,
					  dig_port->ddi_io_power_domain);

	intel_ddi_clk_disable(encoder);
}

static void intel_ddi_post_disable_hdmi(struct intel_encoder *encoder,
					const struct intel_crtc_state *old_crtc_state,
					const struct drm_connector_state *old_conn_state)
{
	struct drm_i915_private *dev_priv = to_i915(encoder->base.dev);
	struct intel_digital_port *dig_port = enc_to_dig_port(&encoder->base);
	struct intel_hdmi *intel_hdmi = &dig_port->hdmi;

	dig_port->set_infoframes(encoder, false,
				 old_crtc_state, old_conn_state);

	intel_ddi_disable_pipe_clock(old_crtc_state);

	intel_disable_ddi_buf(encoder, old_crtc_state);

	intel_display_power_put_unchecked(dev_priv,
					  dig_port->ddi_io_power_domain);

	intel_ddi_clk_disable(encoder);

	intel_dp_dual_mode_set_tmds_output(intel_hdmi, false);
}

static void intel_ddi_post_disable(struct intel_encoder *encoder,
				   const struct intel_crtc_state *old_crtc_state,
				   const struct drm_connector_state *old_conn_state)
{
	struct drm_i915_private *dev_priv = to_i915(encoder->base.dev);

	/*
	 * When called from DP MST code:
	 * - old_conn_state will be NULL
	 * - encoder will be the main encoder (ie. mst->primary)
	 * - the main connector associated with this port
	 *   won't be active or linked to a crtc
	 * - old_crtc_state will be the state of the last stream to
	 *   be deactivated on this port, and it may not be the same
	 *   stream that was activated last, but each stream
	 *   should have a state that is identical when it comes to
	 *   the DP link parameteres
	 */

	if (intel_crtc_has_type(old_crtc_state, INTEL_OUTPUT_HDMI))
		intel_ddi_post_disable_hdmi(encoder,
					    old_crtc_state, old_conn_state);
	else
		intel_ddi_post_disable_dp(encoder,
					  old_crtc_state, old_conn_state);

	if (INTEL_GEN(dev_priv) >= 11)
		icl_unmap_plls_to_ports(encoder);
}

void intel_ddi_fdi_post_disable(struct intel_encoder *encoder,
				const struct intel_crtc_state *old_crtc_state,
				const struct drm_connector_state *old_conn_state)
{
	struct drm_i915_private *dev_priv = to_i915(encoder->base.dev);
	u32 val;

	/*
	 * Bspec lists this as both step 13 (before DDI_BUF_CTL disable)
	 * and step 18 (after clearing PORT_CLK_SEL). Based on a BUN,
	 * step 13 is the correct place for it. Step 18 is where it was
	 * originally before the BUN.
	 */
	val = I915_READ(FDI_RX_CTL(PIPE_A));
	val &= ~FDI_RX_ENABLE;
	I915_WRITE(FDI_RX_CTL(PIPE_A), val);

	intel_disable_ddi_buf(encoder, old_crtc_state);
	intel_ddi_clk_disable(encoder);

	val = I915_READ(FDI_RX_MISC(PIPE_A));
	val &= ~(FDI_RX_PWRDN_LANE1_MASK | FDI_RX_PWRDN_LANE0_MASK);
	val |= FDI_RX_PWRDN_LANE1_VAL(2) | FDI_RX_PWRDN_LANE0_VAL(2);
	I915_WRITE(FDI_RX_MISC(PIPE_A), val);

	val = I915_READ(FDI_RX_CTL(PIPE_A));
	val &= ~FDI_PCDCLK;
	I915_WRITE(FDI_RX_CTL(PIPE_A), val);

	val = I915_READ(FDI_RX_CTL(PIPE_A));
	val &= ~FDI_RX_PLL_ENABLE;
	I915_WRITE(FDI_RX_CTL(PIPE_A), val);
}

static void intel_enable_ddi_dp(struct intel_encoder *encoder,
				const struct intel_crtc_state *crtc_state,
				const struct drm_connector_state *conn_state)
{
	struct drm_i915_private *dev_priv = to_i915(encoder->base.dev);
	struct intel_dp *intel_dp = enc_to_intel_dp(&encoder->base);
	enum port port = encoder->port;

	if (port == PORT_A && INTEL_GEN(dev_priv) < 9)
		intel_dp_stop_link_train(intel_dp);

	intel_edp_backlight_on(crtc_state, conn_state);
	intel_psr_enable(intel_dp, crtc_state);
	intel_edp_drrs_enable(intel_dp, crtc_state);

	if (crtc_state->has_audio)
		intel_audio_codec_enable(encoder, crtc_state, conn_state);
}

static i915_reg_t
gen9_chicken_trans_reg_by_port(struct drm_i915_private *dev_priv,
			       enum port port)
{
	static const i915_reg_t regs[] = {
		[PORT_A] = CHICKEN_TRANS_EDP,
		[PORT_B] = CHICKEN_TRANS_A,
		[PORT_C] = CHICKEN_TRANS_B,
		[PORT_D] = CHICKEN_TRANS_C,
		[PORT_E] = CHICKEN_TRANS_A,
	};

	WARN_ON(INTEL_GEN(dev_priv) < 9);

	if (WARN_ON(port < PORT_A || port > PORT_E))
		port = PORT_A;

	return regs[port];
}

static void intel_enable_ddi_hdmi(struct intel_encoder *encoder,
				  const struct intel_crtc_state *crtc_state,
				  const struct drm_connector_state *conn_state)
{
	struct drm_i915_private *dev_priv = to_i915(encoder->base.dev);
	struct intel_digital_port *dig_port = enc_to_dig_port(&encoder->base);
	struct drm_connector *connector = conn_state->connector;
	enum port port = encoder->port;

	if (!intel_hdmi_handle_sink_scrambling(encoder, connector,
					       crtc_state->hdmi_high_tmds_clock_ratio,
					       crtc_state->hdmi_scrambling))
		DRM_ERROR("[CONNECTOR:%d:%s] Failed to configure sink scrambling/TMDS bit clock ratio\n",
			  connector->base.id, connector->name);

	/* Display WA #1143: skl,kbl,cfl */
	if (IS_GEN9_BC(dev_priv)) {
		/*
		 * For some reason these chicken bits have been
		 * stuffed into a transcoder register, event though
		 * the bits affect a specific DDI port rather than
		 * a specific transcoder.
		 */
		i915_reg_t reg = gen9_chicken_trans_reg_by_port(dev_priv, port);
		u32 val;

		val = I915_READ(reg);

		if (port == PORT_E)
			val |= DDIE_TRAINING_OVERRIDE_ENABLE |
				DDIE_TRAINING_OVERRIDE_VALUE;
		else
			val |= DDI_TRAINING_OVERRIDE_ENABLE |
				DDI_TRAINING_OVERRIDE_VALUE;

		I915_WRITE(reg, val);
		POSTING_READ(reg);

		udelay(1);

		if (port == PORT_E)
			val &= ~(DDIE_TRAINING_OVERRIDE_ENABLE |
				 DDIE_TRAINING_OVERRIDE_VALUE);
		else
			val &= ~(DDI_TRAINING_OVERRIDE_ENABLE |
				 DDI_TRAINING_OVERRIDE_VALUE);

		I915_WRITE(reg, val);
	}

	/* In HDMI/DVI mode, the port width, and swing/emphasis values
	 * are ignored so nothing special needs to be done besides
	 * enabling the port.
	 */
	I915_WRITE(DDI_BUF_CTL(port),
		   dig_port->saved_port_bits | DDI_BUF_CTL_ENABLE);

	if (crtc_state->has_audio)
		intel_audio_codec_enable(encoder, crtc_state, conn_state);
}

static void intel_enable_ddi(struct intel_encoder *encoder,
			     const struct intel_crtc_state *crtc_state,
			     const struct drm_connector_state *conn_state)
{
	if (intel_crtc_has_type(crtc_state, INTEL_OUTPUT_HDMI))
		intel_enable_ddi_hdmi(encoder, crtc_state, conn_state);
	else
		intel_enable_ddi_dp(encoder, crtc_state, conn_state);

	/* Enable hdcp if it's desired */
	if (conn_state->content_protection ==
	    DRM_MODE_CONTENT_PROTECTION_DESIRED)
		intel_hdcp_enable(to_intel_connector(conn_state->connector));
}

static void intel_disable_ddi_dp(struct intel_encoder *encoder,
				 const struct intel_crtc_state *old_crtc_state,
				 const struct drm_connector_state *old_conn_state)
{
	struct intel_dp *intel_dp = enc_to_intel_dp(&encoder->base);

	intel_dp->link_trained = false;

	if (old_crtc_state->has_audio)
		intel_audio_codec_disable(encoder,
					  old_crtc_state, old_conn_state);

	intel_edp_drrs_disable(intel_dp, old_crtc_state);
	intel_psr_disable(intel_dp, old_crtc_state);
	intel_edp_backlight_off(old_conn_state);
	/* Disable the decompression in DP Sink */
	intel_dp_sink_set_decompression_state(intel_dp, old_crtc_state,
					      false);
}

static void intel_disable_ddi_hdmi(struct intel_encoder *encoder,
				   const struct intel_crtc_state *old_crtc_state,
				   const struct drm_connector_state *old_conn_state)
{
	struct drm_connector *connector = old_conn_state->connector;

	if (old_crtc_state->has_audio)
		intel_audio_codec_disable(encoder,
					  old_crtc_state, old_conn_state);

	if (!intel_hdmi_handle_sink_scrambling(encoder, connector,
					       false, false))
		DRM_DEBUG_KMS("[CONNECTOR:%d:%s] Failed to reset sink scrambling/TMDS bit clock ratio\n",
			      connector->base.id, connector->name);
}

static void intel_disable_ddi(struct intel_encoder *encoder,
			      const struct intel_crtc_state *old_crtc_state,
			      const struct drm_connector_state *old_conn_state)
{
	intel_hdcp_disable(to_intel_connector(old_conn_state->connector));

	if (intel_crtc_has_type(old_crtc_state, INTEL_OUTPUT_HDMI))
		intel_disable_ddi_hdmi(encoder, old_crtc_state, old_conn_state);
	else
		intel_disable_ddi_dp(encoder, old_crtc_state, old_conn_state);
}

static void intel_ddi_update_pipe_dp(struct intel_encoder *encoder,
				     const struct intel_crtc_state *crtc_state,
				     const struct drm_connector_state *conn_state)
{
	struct intel_dp *intel_dp = enc_to_intel_dp(&encoder->base);

<<<<<<< HEAD
	intel_psr_enable(intel_dp, crtc_state);
=======
	intel_ddi_set_pipe_settings(crtc_state);

	intel_psr_update(intel_dp, crtc_state);
>>>>>>> 0ecfebd2
	intel_edp_drrs_enable(intel_dp, crtc_state);

	intel_panel_update_backlight(encoder, crtc_state, conn_state);
}

static void intel_ddi_update_pipe(struct intel_encoder *encoder,
				  const struct intel_crtc_state *crtc_state,
				  const struct drm_connector_state *conn_state)
<<<<<<< HEAD
{
	if (!intel_crtc_has_type(crtc_state, INTEL_OUTPUT_HDMI))
		intel_ddi_update_pipe_dp(encoder, crtc_state, conn_state);

	if (conn_state->content_protection ==
	    DRM_MODE_CONTENT_PROTECTION_DESIRED)
		intel_hdcp_enable(to_intel_connector(conn_state->connector));
	else if (conn_state->content_protection ==
		 DRM_MODE_CONTENT_PROTECTION_UNDESIRED)
		intel_hdcp_disable(to_intel_connector(conn_state->connector));
}

static void intel_ddi_set_fia_lane_count(struct intel_encoder *encoder,
					 const struct intel_crtc_state *pipe_config,
					 enum port port)
{
	struct drm_i915_private *dev_priv = to_i915(encoder->base.dev);
	struct intel_digital_port *dig_port = enc_to_dig_port(&encoder->base);
	enum tc_port tc_port = intel_port_to_tc(dev_priv, port);
	u32 val = I915_READ(PORT_TX_DFLEXDPMLE1);
	bool lane_reversal = dig_port->saved_port_bits & DDI_BUF_PORT_REVERSAL;

	val &= ~DFLEXDPMLE1_DPMLETC_MASK(tc_port);
	switch (pipe_config->lane_count) {
	case 1:
		val |= (lane_reversal) ? DFLEXDPMLE1_DPMLETC_ML3(tc_port) :
		DFLEXDPMLE1_DPMLETC_ML0(tc_port);
		break;
	case 2:
		val |= (lane_reversal) ? DFLEXDPMLE1_DPMLETC_ML3_2(tc_port) :
		DFLEXDPMLE1_DPMLETC_ML1_0(tc_port);
		break;
	case 4:
		val |= DFLEXDPMLE1_DPMLETC_ML3_0(tc_port);
		break;
	default:
		MISSING_CASE(pipe_config->lane_count);
	}
	I915_WRITE(PORT_TX_DFLEXDPMLE1, val);
}

static void
intel_ddi_pre_pll_enable(struct intel_encoder *encoder,
			 const struct intel_crtc_state *crtc_state,
			 const struct drm_connector_state *conn_state)
{
	struct drm_i915_private *dev_priv = to_i915(encoder->base.dev);
	struct intel_digital_port *dig_port = enc_to_dig_port(&encoder->base);
	enum port port = encoder->port;

	if (intel_crtc_has_dp_encoder(crtc_state) ||
	    intel_port_is_tc(dev_priv, encoder->port))
		intel_display_power_get(dev_priv,
					intel_ddi_main_link_aux_domain(dig_port));

	if (IS_GEN9_LP(dev_priv))
		bxt_ddi_phy_set_lane_optim_mask(encoder,
						crtc_state->lane_lat_optim_mask);

	/*
	 * Program the lane count for static/dynamic connections on Type-C ports.
	 * Skip this step for TBT.
	 */
	if (dig_port->tc_type == TC_PORT_UNKNOWN ||
	    dig_port->tc_type == TC_PORT_TBT)
		return;

	intel_ddi_set_fia_lane_count(encoder, crtc_state, port);
}

static void
intel_ddi_post_pll_disable(struct intel_encoder *encoder,
			   const struct intel_crtc_state *crtc_state,
			   const struct drm_connector_state *conn_state)
{
=======
{
	if (!intel_crtc_has_type(crtc_state, INTEL_OUTPUT_HDMI))
		intel_ddi_update_pipe_dp(encoder, crtc_state, conn_state);

	if (conn_state->content_protection ==
	    DRM_MODE_CONTENT_PROTECTION_DESIRED)
		intel_hdcp_enable(to_intel_connector(conn_state->connector));
	else if (conn_state->content_protection ==
		 DRM_MODE_CONTENT_PROTECTION_UNDESIRED)
		intel_hdcp_disable(to_intel_connector(conn_state->connector));
}

static void intel_ddi_set_fia_lane_count(struct intel_encoder *encoder,
					 const struct intel_crtc_state *pipe_config,
					 enum port port)
{
	struct drm_i915_private *dev_priv = to_i915(encoder->base.dev);
	struct intel_digital_port *dig_port = enc_to_dig_port(&encoder->base);
	enum tc_port tc_port = intel_port_to_tc(dev_priv, port);
	u32 val = I915_READ(PORT_TX_DFLEXDPMLE1);
	bool lane_reversal = dig_port->saved_port_bits & DDI_BUF_PORT_REVERSAL;

	val &= ~DFLEXDPMLE1_DPMLETC_MASK(tc_port);
	switch (pipe_config->lane_count) {
	case 1:
		val |= (lane_reversal) ? DFLEXDPMLE1_DPMLETC_ML3(tc_port) :
		DFLEXDPMLE1_DPMLETC_ML0(tc_port);
		break;
	case 2:
		val |= (lane_reversal) ? DFLEXDPMLE1_DPMLETC_ML3_2(tc_port) :
		DFLEXDPMLE1_DPMLETC_ML1_0(tc_port);
		break;
	case 4:
		val |= DFLEXDPMLE1_DPMLETC_ML3_0(tc_port);
		break;
	default:
		MISSING_CASE(pipe_config->lane_count);
	}
	I915_WRITE(PORT_TX_DFLEXDPMLE1, val);
}

static void
intel_ddi_pre_pll_enable(struct intel_encoder *encoder,
			 const struct intel_crtc_state *crtc_state,
			 const struct drm_connector_state *conn_state)
{
	struct drm_i915_private *dev_priv = to_i915(encoder->base.dev);
	struct intel_digital_port *dig_port = enc_to_dig_port(&encoder->base);
	enum port port = encoder->port;

	if (intel_crtc_has_dp_encoder(crtc_state) ||
	    intel_port_is_tc(dev_priv, encoder->port))
		intel_display_power_get(dev_priv,
					intel_ddi_main_link_aux_domain(dig_port));

	if (IS_GEN9_LP(dev_priv))
		bxt_ddi_phy_set_lane_optim_mask(encoder,
						crtc_state->lane_lat_optim_mask);

	/*
	 * Program the lane count for static/dynamic connections on Type-C ports.
	 * Skip this step for TBT.
	 */
	if (dig_port->tc_type == TC_PORT_UNKNOWN ||
	    dig_port->tc_type == TC_PORT_TBT)
		return;

	intel_ddi_set_fia_lane_count(encoder, crtc_state, port);
}

static void
intel_ddi_post_pll_disable(struct intel_encoder *encoder,
			   const struct intel_crtc_state *crtc_state,
			   const struct drm_connector_state *conn_state)
{
>>>>>>> 0ecfebd2
	struct drm_i915_private *dev_priv = to_i915(encoder->base.dev);
	struct intel_digital_port *dig_port = enc_to_dig_port(&encoder->base);

	if (intel_crtc_has_dp_encoder(crtc_state) ||
	    intel_port_is_tc(dev_priv, encoder->port))
		intel_display_power_put_unchecked(dev_priv,
						  intel_ddi_main_link_aux_domain(dig_port));
}

void intel_ddi_prepare_link_retrain(struct intel_dp *intel_dp)
{
	struct intel_digital_port *intel_dig_port = dp_to_dig_port(intel_dp);
	struct drm_i915_private *dev_priv =
		to_i915(intel_dig_port->base.base.dev);
	enum port port = intel_dig_port->base.port;
	u32 val;
	bool wait = false;

	if (I915_READ(DP_TP_CTL(port)) & DP_TP_CTL_ENABLE) {
		val = I915_READ(DDI_BUF_CTL(port));
		if (val & DDI_BUF_CTL_ENABLE) {
			val &= ~DDI_BUF_CTL_ENABLE;
			I915_WRITE(DDI_BUF_CTL(port), val);
			wait = true;
		}

		val = I915_READ(DP_TP_CTL(port));
		val &= ~(DP_TP_CTL_ENABLE | DP_TP_CTL_LINK_TRAIN_MASK);
		val |= DP_TP_CTL_LINK_TRAIN_PAT1;
		I915_WRITE(DP_TP_CTL(port), val);
		POSTING_READ(DP_TP_CTL(port));

		if (wait)
			intel_wait_ddi_buf_idle(dev_priv, port);
	}

	val = DP_TP_CTL_ENABLE |
	      DP_TP_CTL_LINK_TRAIN_PAT1 | DP_TP_CTL_SCRAMBLE_DISABLE;
	if (intel_dp->link_mst)
		val |= DP_TP_CTL_MODE_MST;
	else {
		val |= DP_TP_CTL_MODE_SST;
		if (drm_dp_enhanced_frame_cap(intel_dp->dpcd))
			val |= DP_TP_CTL_ENHANCED_FRAME_ENABLE;
	}
	I915_WRITE(DP_TP_CTL(port), val);
	POSTING_READ(DP_TP_CTL(port));

	intel_dp->DP |= DDI_BUF_CTL_ENABLE;
	I915_WRITE(DDI_BUF_CTL(port), intel_dp->DP);
	POSTING_READ(DDI_BUF_CTL(port));

	udelay(600);
}

static bool intel_ddi_is_audio_enabled(struct drm_i915_private *dev_priv,
				       enum transcoder cpu_transcoder)
{
	if (cpu_transcoder == TRANSCODER_EDP)
		return false;

	if (!intel_display_power_is_enabled(dev_priv, POWER_DOMAIN_AUDIO))
		return false;

	return I915_READ(HSW_AUD_PIN_ELD_CP_VLD) &
		AUDIO_OUTPUT_ENABLE(cpu_transcoder);
}

void intel_ddi_compute_min_voltage_level(struct drm_i915_private *dev_priv,
					 struct intel_crtc_state *crtc_state)
{
<<<<<<< HEAD
	if (IS_ICELAKE(dev_priv) && crtc_state->port_clock > 594000)
=======
	if (INTEL_GEN(dev_priv) >= 11 && crtc_state->port_clock > 594000)
>>>>>>> 0ecfebd2
		crtc_state->min_voltage_level = 1;
	else if (IS_CANNONLAKE(dev_priv) && crtc_state->port_clock > 594000)
		crtc_state->min_voltage_level = 2;
}

void intel_ddi_get_config(struct intel_encoder *encoder,
			  struct intel_crtc_state *pipe_config)
{
	struct drm_i915_private *dev_priv = to_i915(encoder->base.dev);
	struct intel_crtc *intel_crtc = to_intel_crtc(pipe_config->base.crtc);
	enum transcoder cpu_transcoder = pipe_config->cpu_transcoder;
	struct intel_digital_port *intel_dig_port;
	u32 temp, flags = 0;

	/* XXX: DSI transcoder paranoia */
	if (WARN_ON(transcoder_is_dsi(cpu_transcoder)))
		return;

	temp = I915_READ(TRANS_DDI_FUNC_CTL(cpu_transcoder));
	if (temp & TRANS_DDI_PHSYNC)
		flags |= DRM_MODE_FLAG_PHSYNC;
	else
		flags |= DRM_MODE_FLAG_NHSYNC;
	if (temp & TRANS_DDI_PVSYNC)
		flags |= DRM_MODE_FLAG_PVSYNC;
	else
		flags |= DRM_MODE_FLAG_NVSYNC;

	pipe_config->base.adjusted_mode.flags |= flags;

	switch (temp & TRANS_DDI_BPC_MASK) {
	case TRANS_DDI_BPC_6:
		pipe_config->pipe_bpp = 18;
		break;
	case TRANS_DDI_BPC_8:
		pipe_config->pipe_bpp = 24;
		break;
	case TRANS_DDI_BPC_10:
		pipe_config->pipe_bpp = 30;
		break;
	case TRANS_DDI_BPC_12:
		pipe_config->pipe_bpp = 36;
		break;
	default:
		break;
	}

	switch (temp & TRANS_DDI_MODE_SELECT_MASK) {
	case TRANS_DDI_MODE_SELECT_HDMI:
		pipe_config->has_hdmi_sink = true;
		intel_dig_port = enc_to_dig_port(&encoder->base);

<<<<<<< HEAD
		if (intel_dig_port->infoframe_enabled(encoder, pipe_config))
=======
		pipe_config->infoframes.enable |=
			intel_hdmi_infoframes_enabled(encoder, pipe_config);

		if (pipe_config->infoframes.enable)
>>>>>>> 0ecfebd2
			pipe_config->has_infoframe = true;

		if (temp & TRANS_DDI_HDMI_SCRAMBLING)
			pipe_config->hdmi_scrambling = true;
		if (temp & TRANS_DDI_HIGH_TMDS_CHAR_RATE)
			pipe_config->hdmi_high_tmds_clock_ratio = true;
		/* fall through */
	case TRANS_DDI_MODE_SELECT_DVI:
		pipe_config->output_types |= BIT(INTEL_OUTPUT_HDMI);
		pipe_config->lane_count = 4;
		break;
	case TRANS_DDI_MODE_SELECT_FDI:
		pipe_config->output_types |= BIT(INTEL_OUTPUT_ANALOG);
		break;
	case TRANS_DDI_MODE_SELECT_DP_SST:
		if (encoder->type == INTEL_OUTPUT_EDP)
			pipe_config->output_types |= BIT(INTEL_OUTPUT_EDP);
		else
			pipe_config->output_types |= BIT(INTEL_OUTPUT_DP);
		pipe_config->lane_count =
			((temp & DDI_PORT_WIDTH_MASK) >> DDI_PORT_WIDTH_SHIFT) + 1;
		intel_dp_get_m_n(intel_crtc, pipe_config);
		break;
	case TRANS_DDI_MODE_SELECT_DP_MST:
		pipe_config->output_types |= BIT(INTEL_OUTPUT_DP_MST);
		pipe_config->lane_count =
			((temp & DDI_PORT_WIDTH_MASK) >> DDI_PORT_WIDTH_SHIFT) + 1;
		intel_dp_get_m_n(intel_crtc, pipe_config);
		break;
	default:
		break;
	}

	pipe_config->has_audio =
		intel_ddi_is_audio_enabled(dev_priv, cpu_transcoder);

	if (encoder->type == INTEL_OUTPUT_EDP && dev_priv->vbt.edp.bpp &&
	    pipe_config->pipe_bpp > dev_priv->vbt.edp.bpp) {
		/*
		 * This is a big fat ugly hack.
		 *
		 * Some machines in UEFI boot mode provide us a VBT that has 18
		 * bpp and 1.62 GHz link bandwidth for eDP, which for reasons
		 * unknown we fail to light up. Yet the same BIOS boots up with
		 * 24 bpp and 2.7 GHz link. Use the same bpp as the BIOS uses as
		 * max, not what it tells us to use.
		 *
		 * Note: This will still be broken if the eDP panel is not lit
		 * up by the BIOS, and thus we can't get the mode at module
		 * load.
		 */
		DRM_DEBUG_KMS("pipe has %d bpp for eDP panel, overriding BIOS-provided max %d bpp\n",
			      pipe_config->pipe_bpp, dev_priv->vbt.edp.bpp);
		dev_priv->vbt.edp.bpp = pipe_config->pipe_bpp;
	}

	intel_ddi_clock_get(encoder, pipe_config);

	if (IS_GEN9_LP(dev_priv))
		pipe_config->lane_lat_optim_mask =
			bxt_ddi_phy_get_lane_lat_optim_mask(encoder);

	intel_ddi_compute_min_voltage_level(dev_priv, pipe_config);

	intel_hdmi_read_gcp_infoframe(encoder, pipe_config);

	intel_read_infoframe(encoder, pipe_config,
			     HDMI_INFOFRAME_TYPE_AVI,
			     &pipe_config->infoframes.avi);
	intel_read_infoframe(encoder, pipe_config,
			     HDMI_INFOFRAME_TYPE_SPD,
			     &pipe_config->infoframes.spd);
	intel_read_infoframe(encoder, pipe_config,
			     HDMI_INFOFRAME_TYPE_VENDOR,
			     &pipe_config->infoframes.hdmi);
}

static enum intel_output_type
intel_ddi_compute_output_type(struct intel_encoder *encoder,
			      struct intel_crtc_state *crtc_state,
			      struct drm_connector_state *conn_state)
{
	switch (conn_state->connector->connector_type) {
	case DRM_MODE_CONNECTOR_HDMIA:
		return INTEL_OUTPUT_HDMI;
	case DRM_MODE_CONNECTOR_eDP:
		return INTEL_OUTPUT_EDP;
	case DRM_MODE_CONNECTOR_DisplayPort:
		return INTEL_OUTPUT_DP;
	default:
		MISSING_CASE(conn_state->connector->connector_type);
		return INTEL_OUTPUT_UNUSED;
	}
}

static int intel_ddi_compute_config(struct intel_encoder *encoder,
				    struct intel_crtc_state *pipe_config,
				    struct drm_connector_state *conn_state)
{
	struct drm_i915_private *dev_priv = to_i915(encoder->base.dev);
	enum port port = encoder->port;
	int ret;

	if (HAS_TRANSCODER_EDP(dev_priv) && port == PORT_A)
		pipe_config->cpu_transcoder = TRANSCODER_EDP;

	if (intel_crtc_has_type(pipe_config, INTEL_OUTPUT_HDMI))
		ret = intel_hdmi_compute_config(encoder, pipe_config, conn_state);
	else
		ret = intel_dp_compute_config(encoder, pipe_config, conn_state);
	if (ret)
		return ret;

	if (IS_GEN9_LP(dev_priv))
		pipe_config->lane_lat_optim_mask =
			bxt_ddi_phy_calc_lane_lat_optim_mask(pipe_config->lane_count);

	intel_ddi_compute_min_voltage_level(dev_priv, pipe_config);

	return 0;
<<<<<<< HEAD
=======

}

static void intel_ddi_encoder_suspend(struct intel_encoder *encoder)
{
	struct intel_digital_port *dig_port = enc_to_dig_port(&encoder->base);
	struct drm_i915_private *i915 = to_i915(encoder->base.dev);

	intel_dp_encoder_suspend(encoder);

	/*
	 * TODO: disconnect also from USB DP alternate mode once we have a
	 * way to handle the modeset restore in that mode during resume
	 * even if the sink has disappeared while being suspended.
	 */
	if (dig_port->tc_legacy_port)
		icl_tc_phy_disconnect(i915, dig_port);
}

static void intel_ddi_encoder_reset(struct drm_encoder *drm_encoder)
{
	struct intel_digital_port *dig_port = enc_to_dig_port(drm_encoder);
	struct drm_i915_private *i915 = to_i915(drm_encoder->dev);

	if (intel_port_is_tc(i915, dig_port->base.port))
		intel_digital_port_connected(&dig_port->base);

	intel_dp_encoder_reset(drm_encoder);
}
>>>>>>> 0ecfebd2

static void intel_ddi_encoder_destroy(struct drm_encoder *encoder)
{
	struct intel_digital_port *dig_port = enc_to_dig_port(encoder);
	struct drm_i915_private *i915 = to_i915(encoder->dev);

	intel_dp_encoder_flush_work(encoder);

	if (intel_port_is_tc(i915, dig_port->base.port))
		icl_tc_phy_disconnect(i915, dig_port);

	drm_encoder_cleanup(encoder);
	kfree(dig_port);
}

static void intel_ddi_encoder_suspend(struct intel_encoder *encoder)
{
	struct intel_digital_port *dig_port = enc_to_dig_port(&encoder->base);
	struct drm_i915_private *i915 = to_i915(encoder->base.dev);

	intel_dp_encoder_suspend(encoder);

	/*
	 * TODO: disconnect also from USB DP alternate mode once we have a
	 * way to handle the modeset restore in that mode during resume
	 * even if the sink has disappeared while being suspended.
	 */
	if (dig_port->tc_legacy_port)
		icl_tc_phy_disconnect(i915, dig_port);
}

static void intel_ddi_encoder_reset(struct drm_encoder *drm_encoder)
{
	struct intel_digital_port *dig_port = enc_to_dig_port(drm_encoder);
	struct drm_i915_private *i915 = to_i915(drm_encoder->dev);

	if (intel_port_is_tc(i915, dig_port->base.port))
		intel_digital_port_connected(&dig_port->base);

	intel_dp_encoder_reset(drm_encoder);
}

static void intel_ddi_encoder_destroy(struct drm_encoder *encoder)
{
	struct intel_digital_port *dig_port = enc_to_dig_port(encoder);
	struct drm_i915_private *i915 = to_i915(encoder->dev);

	intel_dp_encoder_flush_work(encoder);

	if (intel_port_is_tc(i915, dig_port->base.port))
		icl_tc_phy_disconnect(i915, dig_port);

	drm_encoder_cleanup(encoder);
	kfree(dig_port);
}

static const struct drm_encoder_funcs intel_ddi_funcs = {
	.reset = intel_ddi_encoder_reset,
	.destroy = intel_ddi_encoder_destroy,
};

static struct intel_connector *
intel_ddi_init_dp_connector(struct intel_digital_port *intel_dig_port)
{
	struct intel_connector *connector;
	enum port port = intel_dig_port->base.port;

	connector = intel_connector_alloc();
	if (!connector)
		return NULL;

	intel_dig_port->dp.output_reg = DDI_BUF_CTL(port);
	if (!intel_dp_init_connector(intel_dig_port, connector)) {
		kfree(connector);
		return NULL;
	}

	return connector;
}

static int modeset_pipe(struct drm_crtc *crtc,
			struct drm_modeset_acquire_ctx *ctx)
{
	struct drm_atomic_state *state;
	struct drm_crtc_state *crtc_state;
	int ret;

	state = drm_atomic_state_alloc(crtc->dev);
	if (!state)
		return -ENOMEM;

	state->acquire_ctx = ctx;

	crtc_state = drm_atomic_get_crtc_state(state, crtc);
	if (IS_ERR(crtc_state)) {
		ret = PTR_ERR(crtc_state);
		goto out;
	}

	crtc_state->connectors_changed = true;

	ret = drm_atomic_commit(state);
out:
	drm_atomic_state_put(state);

	return ret;
}

static int intel_hdmi_reset_link(struct intel_encoder *encoder,
				 struct drm_modeset_acquire_ctx *ctx)
{
	struct drm_i915_private *dev_priv = to_i915(encoder->base.dev);
	struct intel_hdmi *hdmi = enc_to_intel_hdmi(&encoder->base);
	struct intel_connector *connector = hdmi->attached_connector;
	struct i2c_adapter *adapter =
		intel_gmbus_get_adapter(dev_priv, hdmi->ddc_bus);
	struct drm_connector_state *conn_state;
	struct intel_crtc_state *crtc_state;
	struct intel_crtc *crtc;
	u8 config;
	int ret;

	if (!connector || connector->base.status != connector_status_connected)
		return 0;

	ret = drm_modeset_lock(&dev_priv->drm.mode_config.connection_mutex,
			       ctx);
	if (ret)
		return ret;

	conn_state = connector->base.state;

	crtc = to_intel_crtc(conn_state->crtc);
	if (!crtc)
		return 0;

	ret = drm_modeset_lock(&crtc->base.mutex, ctx);
	if (ret)
		return ret;

	crtc_state = to_intel_crtc_state(crtc->base.state);

	WARN_ON(!intel_crtc_has_type(crtc_state, INTEL_OUTPUT_HDMI));

	if (!crtc_state->base.active)
		return 0;

	if (!crtc_state->hdmi_high_tmds_clock_ratio &&
	    !crtc_state->hdmi_scrambling)
		return 0;

	if (conn_state->commit &&
	    !try_wait_for_completion(&conn_state->commit->hw_done))
		return 0;

	ret = drm_scdc_readb(adapter, SCDC_TMDS_CONFIG, &config);
	if (ret < 0) {
		DRM_ERROR("Failed to read TMDS config: %d\n", ret);
		return 0;
	}

	if (!!(config & SCDC_TMDS_BIT_CLOCK_RATIO_BY_40) ==
	    crtc_state->hdmi_high_tmds_clock_ratio &&
	    !!(config & SCDC_SCRAMBLING_ENABLE) ==
	    crtc_state->hdmi_scrambling)
		return 0;

	/*
	 * HDMI 2.0 says that one should not send scrambled data
	 * prior to configuring the sink scrambling, and that
	 * TMDS clock/data transmission should be suspended when
	 * changing the TMDS clock rate in the sink. So let's
	 * just do a full modeset here, even though some sinks
	 * would be perfectly happy if were to just reconfigure
	 * the SCDC settings on the fly.
	 */
	return modeset_pipe(&crtc->base, ctx);
}

static bool intel_ddi_hotplug(struct intel_encoder *encoder,
			      struct intel_connector *connector)
{
	struct drm_modeset_acquire_ctx ctx;
	bool changed;
	int ret;

	changed = intel_encoder_hotplug(encoder, connector);

	drm_modeset_acquire_init(&ctx, 0);

	for (;;) {
		if (connector->base.connector_type == DRM_MODE_CONNECTOR_HDMIA)
			ret = intel_hdmi_reset_link(encoder, &ctx);
		else
			ret = intel_dp_retrain_link(encoder, &ctx);

		if (ret == -EDEADLK) {
			drm_modeset_backoff(&ctx);
			continue;
		}

		break;
	}

	drm_modeset_drop_locks(&ctx);
	drm_modeset_acquire_fini(&ctx);
	WARN(ret, "Acquiring modeset locks failed with %i\n", ret);

	return changed;
}

static struct intel_connector *
intel_ddi_init_hdmi_connector(struct intel_digital_port *intel_dig_port)
{
	struct intel_connector *connector;
	enum port port = intel_dig_port->base.port;

	connector = intel_connector_alloc();
	if (!connector)
		return NULL;

	intel_dig_port->hdmi.hdmi_reg = DDI_BUF_CTL(port);
	intel_hdmi_init_connector(intel_dig_port, connector);

	return connector;
}

static bool intel_ddi_a_force_4_lanes(struct intel_digital_port *dport)
{
	struct drm_i915_private *dev_priv = to_i915(dport->base.base.dev);

	if (dport->base.port != PORT_A)
		return false;

	if (dport->saved_port_bits & DDI_A_4_LANES)
		return false;

	/* Broxton/Geminilake: Bspec says that DDI_A_4_LANES is the only
	 *                     supported configuration
	 */
	if (IS_GEN9_LP(dev_priv))
		return true;

	/* Cannonlake: Most of SKUs don't support DDI_E, and the only
	 *             one who does also have a full A/E split called
	 *             DDI_F what makes DDI_E useless. However for this
	 *             case let's trust VBT info.
	 */
	if (IS_CANNONLAKE(dev_priv) &&
	    !intel_bios_is_port_present(dev_priv, PORT_E))
		return true;

	return false;
}

static int
intel_ddi_max_lanes(struct intel_digital_port *intel_dport)
{
	struct drm_i915_private *dev_priv = to_i915(intel_dport->base.base.dev);
	enum port port = intel_dport->base.port;
	int max_lanes = 4;

	if (INTEL_GEN(dev_priv) >= 11)
		return max_lanes;

	if (port == PORT_A || port == PORT_E) {
		if (I915_READ(DDI_BUF_CTL(PORT_A)) & DDI_A_4_LANES)
			max_lanes = port == PORT_A ? 4 : 0;
		else
			/* Both A and E share 2 lanes */
			max_lanes = 2;
	}

	/*
	 * Some BIOS might fail to set this bit on port A if eDP
	 * wasn't lit up at boot.  Force this bit set when needed
	 * so we use the proper lane count for our calculations.
	 */
	if (intel_ddi_a_force_4_lanes(intel_dport)) {
		DRM_DEBUG_KMS("Forcing DDI_A_4_LANES for port A\n");
		intel_dport->saved_port_bits |= DDI_A_4_LANES;
		max_lanes = 4;
	}

	return max_lanes;
}

void intel_ddi_init(struct drm_i915_private *dev_priv, enum port port)
{
	struct ddi_vbt_port_info *port_info =
		&dev_priv->vbt.ddi_port_info[port];
	struct intel_digital_port *intel_dig_port;
	struct intel_encoder *intel_encoder;
	struct drm_encoder *encoder;
	bool init_hdmi, init_dp, init_lspcon = false;
	enum pipe pipe;

	init_hdmi = port_info->supports_dvi || port_info->supports_hdmi;
	init_dp = port_info->supports_dp;

	if (intel_bios_is_lspcon_present(dev_priv, port)) {
		/*
		 * Lspcon device needs to be driven with DP connector
		 * with special detection sequence. So make sure DP
		 * is initialized before lspcon.
		 */
		init_dp = true;
		init_lspcon = true;
		init_hdmi = false;
		DRM_DEBUG_KMS("VBT says port %c has lspcon\n", port_name(port));
	}

	if (!init_dp && !init_hdmi) {
		DRM_DEBUG_KMS("VBT says port %c is not DVI/HDMI/DP compatible, respect it\n",
			      port_name(port));
		return;
	}

	intel_dig_port = kzalloc(sizeof(*intel_dig_port), GFP_KERNEL);
	if (!intel_dig_port)
		return;

	intel_encoder = &intel_dig_port->base;
	encoder = &intel_encoder->base;

	drm_encoder_init(&dev_priv->drm, encoder, &intel_ddi_funcs,
			 DRM_MODE_ENCODER_TMDS, "DDI %c", port_name(port));

	intel_encoder->hotplug = intel_ddi_hotplug;
	intel_encoder->compute_output_type = intel_ddi_compute_output_type;
	intel_encoder->compute_config = intel_ddi_compute_config;
	intel_encoder->enable = intel_enable_ddi;
	intel_encoder->pre_pll_enable = intel_ddi_pre_pll_enable;
	intel_encoder->post_pll_disable = intel_ddi_post_pll_disable;
	intel_encoder->pre_enable = intel_ddi_pre_enable;
	intel_encoder->disable = intel_disable_ddi;
	intel_encoder->post_disable = intel_ddi_post_disable;
	intel_encoder->update_pipe = intel_ddi_update_pipe;
	intel_encoder->get_hw_state = intel_ddi_get_hw_state;
	intel_encoder->get_config = intel_ddi_get_config;
	intel_encoder->suspend = intel_ddi_encoder_suspend;
	intel_encoder->get_power_domains = intel_ddi_get_power_domains;
	intel_encoder->type = INTEL_OUTPUT_DDI;
	intel_encoder->power_domain = intel_port_to_power_domain(port);
	intel_encoder->port = port;
	intel_encoder->cloneable = 0;
	for_each_pipe(dev_priv, pipe)
		intel_encoder->crtc_mask |= BIT(pipe);

	if (INTEL_GEN(dev_priv) >= 11)
		intel_dig_port->saved_port_bits = I915_READ(DDI_BUF_CTL(port)) &
			DDI_BUF_PORT_REVERSAL;
	else
		intel_dig_port->saved_port_bits = I915_READ(DDI_BUF_CTL(port)) &
			(DDI_BUF_PORT_REVERSAL | DDI_A_4_LANES);
	intel_dig_port->dp.output_reg = INVALID_MMIO_REG;
	intel_dig_port->max_lanes = intel_ddi_max_lanes(intel_dig_port);
	intel_dig_port->aux_ch = intel_bios_port_aux_ch(dev_priv, port);

	intel_dig_port->tc_legacy_port = intel_port_is_tc(dev_priv, port) &&
					 !port_info->supports_typec_usb &&
					 !port_info->supports_tbt;

	switch (port) {
	case PORT_A:
		intel_dig_port->ddi_io_power_domain =
			POWER_DOMAIN_PORT_DDI_A_IO;
		break;
	case PORT_B:
		intel_dig_port->ddi_io_power_domain =
			POWER_DOMAIN_PORT_DDI_B_IO;
		break;
	case PORT_C:
		intel_dig_port->ddi_io_power_domain =
			POWER_DOMAIN_PORT_DDI_C_IO;
		break;
	case PORT_D:
		intel_dig_port->ddi_io_power_domain =
			POWER_DOMAIN_PORT_DDI_D_IO;
		break;
	case PORT_E:
		intel_dig_port->ddi_io_power_domain =
			POWER_DOMAIN_PORT_DDI_E_IO;
		break;
	case PORT_F:
		intel_dig_port->ddi_io_power_domain =
			POWER_DOMAIN_PORT_DDI_F_IO;
		break;
	default:
		MISSING_CASE(port);
	}

	if (init_dp) {
		if (!intel_ddi_init_dp_connector(intel_dig_port))
			goto err;

		intel_dig_port->hpd_pulse = intel_dp_hpd_pulse;
	}

	/* In theory we don't need the encoder->type check, but leave it just in
	 * case we have some really bad VBTs... */
	if (intel_encoder->type != INTEL_OUTPUT_EDP && init_hdmi) {
		if (!intel_ddi_init_hdmi_connector(intel_dig_port))
			goto err;
	}

	if (init_lspcon) {
		if (lspcon_init(intel_dig_port))
			/* TODO: handle hdmi info frame part */
			DRM_DEBUG_KMS("LSPCON init success on port %c\n",
				port_name(port));
		else
			/*
			 * LSPCON init faied, but DP init was success, so
			 * lets try to drive as DP++ port.
			 */
			DRM_ERROR("LSPCON init failed on port %c\n",
				port_name(port));
	}

	intel_infoframe_init(intel_dig_port);

	if (intel_port_is_tc(dev_priv, port))
		intel_digital_port_connected(intel_encoder);

	return;

err:
	drm_encoder_cleanup(encoder);
	kfree(intel_dig_port);
}<|MERGE_RESOLUTION|>--- conflicted
+++ resolved
@@ -34,14 +34,11 @@
 #include "intel_dp.h"
 #include "intel_drv.h"
 #include "intel_dsi.h"
-<<<<<<< HEAD
-=======
 #include "intel_hdcp.h"
 #include "intel_hdmi.h"
 #include "intel_lspcon.h"
 #include "intel_panel.h"
 #include "intel_psr.h"
->>>>>>> 0ecfebd2
 
 struct ddi_buf_trans {
 	u32 trans1;	/* balance leg enable, de-emph level */
@@ -1255,11 +1252,6 @@
 
 static int skl_calc_wrpll_link(const struct intel_dpll_hw_state *pll_state)
 {
-<<<<<<< HEAD
-	i915_reg_t cfgcr1_reg, cfgcr2_reg;
-	u32 cfgcr1_val, cfgcr2_val;
-=======
->>>>>>> 0ecfebd2
 	u32 p0, p1, p2, dco_freq;
 
 	p0 = pll_state->cfgcr2 & DPLL_CFGCR2_PDIV_MASK;
@@ -1310,31 +1302,13 @@
 	if (WARN_ON(p0 == 0 || p1 == 0 || p2 == 0))
 		return 0;
 
-	if (WARN_ON(p0 == 0 || p1 == 0 || p2 == 0))
-		return 0;
-
 	return dco_freq / (p0 * p1 * p2 * 5);
 }
 
 int cnl_calc_wrpll_link(struct drm_i915_private *dev_priv,
-<<<<<<< HEAD
-			enum intel_dpll_id pll_id)
-{
-	u32 cfgcr0, cfgcr1;
+			struct intel_dpll_hw_state *pll_state)
+{
 	u32 p0, p1, p2, dco_freq, ref_clock;
-
-	if (INTEL_GEN(dev_priv) >= 11) {
-		cfgcr0 = I915_READ(ICL_DPLL_CFGCR0(pll_id));
-		cfgcr1 = I915_READ(ICL_DPLL_CFGCR1(pll_id));
-	} else {
-		cfgcr0 = I915_READ(CNL_DPLL_CFGCR0(pll_id));
-		cfgcr1 = I915_READ(CNL_DPLL_CFGCR1(pll_id));
-	}
-=======
-			struct intel_dpll_hw_state *pll_state)
-{
-	u32 p0, p1, p2, dco_freq, ref_clock;
->>>>>>> 0ecfebd2
 
 	p0 = pll_state->cfgcr1 & DPLL_CFGCR1_PDIV_MASK;
 	p2 = pll_state->cfgcr1 & DPLL_CFGCR1_KDIV_MASK;
@@ -1412,23 +1386,6 @@
 static int icl_calc_mg_pll_link(struct drm_i915_private *dev_priv,
 				const struct intel_dpll_hw_state *pll_state)
 {
-<<<<<<< HEAD
-	enum tc_port tc_port = intel_port_to_tc(dev_priv, port);
-	u32 mg_pll_div0, mg_clktop_hsclkctl;
-	u32 m1, m2_int, m2_frac, div1, div2, refclk;
-	u64 tmp;
-
-	refclk = dev_priv->cdclk.hw.ref;
-
-	mg_pll_div0 = I915_READ(MG_PLL_DIV0(tc_port));
-	mg_clktop_hsclkctl = I915_READ(MG_CLKTOP2_HSCLKCTL(tc_port));
-
-	m1 = I915_READ(MG_PLL_DIV1(tc_port)) & MG_PLL_DIV1_FBPREDIV_MASK;
-	m2_int = mg_pll_div0 & MG_PLL_DIV0_FBDIV_INT_MASK;
-	m2_frac = (mg_pll_div0 & MG_PLL_DIV0_FRACNEN_H) ?
-		  (mg_pll_div0 & MG_PLL_DIV0_FBDIV_FRAC_MASK) >>
-		  MG_PLL_DIV0_FBDIV_FRAC_SHIFT : 0;
-=======
 	u32 m1, m2_int, m2_frac, div1, div2, ref_clock;
 	u64 tmp;
 
@@ -1439,7 +1396,6 @@
 	m2_frac = (pll_state->mg_pll_div0 & MG_PLL_DIV0_FRACNEN_H) ?
 		(pll_state->mg_pll_div0 & MG_PLL_DIV0_FBDIV_FRAC_MASK) >>
 		MG_PLL_DIV0_FBDIV_FRAC_SHIFT : 0;
->>>>>>> 0ecfebd2
 
 	switch (pll_state->mg_clktop2_hsclkctl &
 		MG_CLKTOP2_HSCLKCTL_HSDIV_RATIO_MASK) {
@@ -1509,12 +1465,7 @@
 	struct drm_i915_private *dev_priv = to_i915(encoder->base.dev);
 	struct intel_dpll_hw_state *pll_state = &pipe_config->dpll_hw_state;
 	enum port port = encoder->port;
-<<<<<<< HEAD
-	int link_clock = 0;
-	u32 pll_id;
-=======
 	int link_clock;
->>>>>>> 0ecfebd2
 
 	if (intel_port_is_combophy(dev_priv, port)) {
 		link_clock = cnl_calc_wrpll_link(dev_priv, pll_state);
@@ -1537,18 +1488,8 @@
 			      struct intel_crtc_state *pipe_config)
 {
 	struct drm_i915_private *dev_priv = to_i915(encoder->base.dev);
-<<<<<<< HEAD
-	int link_clock = 0;
-	u32 cfgcr0;
-	enum intel_dpll_id pll_id;
-
-	pll_id = intel_get_shared_dpll_id(dev_priv, pipe_config->shared_dpll);
-
-	cfgcr0 = I915_READ(CNL_DPLL_CFGCR0(pll_id));
-=======
 	struct intel_dpll_hw_state *pll_state = &pipe_config->dpll_hw_state;
 	int link_clock;
->>>>>>> 0ecfebd2
 
 	if (pll_state->cfgcr0 & DPLL_CFGCR0_HDMI_MODE) {
 		link_clock = cnl_calc_wrpll_link(dev_priv, pll_state);
@@ -1595,19 +1536,8 @@
 static void skl_ddi_clock_get(struct intel_encoder *encoder,
 			      struct intel_crtc_state *pipe_config)
 {
-<<<<<<< HEAD
-	struct drm_i915_private *dev_priv = to_i915(encoder->base.dev);
-	int link_clock = 0;
-	u32 dpll_ctl1;
-	enum intel_dpll_id pll_id;
-
-	pll_id = intel_get_shared_dpll_id(dev_priv, pipe_config->shared_dpll);
-
-	dpll_ctl1 = I915_READ(DPLL_CTRL1);
-=======
 	struct intel_dpll_hw_state *pll_state = &pipe_config->dpll_hw_state;
 	int link_clock;
->>>>>>> 0ecfebd2
 
 	/*
 	 * ctrl1 register is already shifted for each pll, just use 0 to get
@@ -1726,11 +1656,7 @@
 {
 	struct drm_i915_private *dev_priv = to_i915(encoder->base.dev);
 
-<<<<<<< HEAD
-	if (IS_ICELAKE(dev_priv))
-=======
 	if (INTEL_GEN(dev_priv) >= 11)
->>>>>>> 0ecfebd2
 		icl_ddi_clock_get(encoder, pipe_config);
 	else if (IS_CANNONLAKE(dev_priv))
 		cnl_ddi_clock_get(encoder, pipe_config);
@@ -2505,11 +2431,7 @@
 		val |= POST_CURSOR_1(ddi_translations[level].dw4_post_cursor_1);
 		val |= POST_CURSOR_2(ddi_translations[level].dw4_post_cursor_2);
 		val |= CURSOR_COEFF(ddi_translations[level].dw4_cursor_coeff);
-<<<<<<< HEAD
-		I915_WRITE(ICL_PORT_TX_DW4_LN(port, ln), val);
-=======
 		I915_WRITE(ICL_PORT_TX_DW4_LN(ln, port), val);
->>>>>>> 0ecfebd2
 	}
 
 	/* Program PORT_TX_DW7 */
@@ -2840,7 +2762,6 @@
 	enum port port;
 	u32 port_mask;
 	bool ddi_clk_needed;
-<<<<<<< HEAD
 
 	/*
 	 * In case of DP MST, we sanitize the primary encoder only, not the
@@ -2877,44 +2798,6 @@
 			if (other_encoder == encoder)
 				continue;
 
-=======
-
-	/*
-	 * In case of DP MST, we sanitize the primary encoder only, not the
-	 * virtual ones.
-	 */
-	if (encoder->type == INTEL_OUTPUT_DP_MST)
-		return;
-
-	if (!encoder->base.crtc && intel_encoder_is_dp(encoder)) {
-		u8 pipe_mask;
-		bool is_mst;
-
-		intel_ddi_get_encoder_pipes(encoder, &pipe_mask, &is_mst);
-		/*
-		 * In the unlikely case that BIOS enables DP in MST mode, just
-		 * warn since our MST HW readout is incomplete.
-		 */
-		if (WARN_ON(is_mst))
-			return;
-	}
-
-	port_mask = BIT(encoder->port);
-	ddi_clk_needed = encoder->base.crtc;
-
-	if (encoder->type == INTEL_OUTPUT_DSI) {
-		struct intel_encoder *other_encoder;
-
-		port_mask = intel_dsi_encoder_ports(encoder);
-		/*
-		 * Sanity check that we haven't incorrectly registered another
-		 * encoder using any of the ports of this DSI encoder.
-		 */
-		for_each_intel_encoder(&dev_priv->drm, other_encoder) {
-			if (other_encoder == encoder)
-				continue;
-
->>>>>>> 0ecfebd2
 			if (WARN_ON(port_mask & BIT(other_encoder->port)))
 				return;
 		}
@@ -2932,7 +2815,6 @@
 								   port));
 
 		if (ddi_clk_needed == ddi_clk_ungated)
-<<<<<<< HEAD
 			continue;
 
 		/*
@@ -2942,17 +2824,6 @@
 		if (WARN_ON(ddi_clk_needed))
 			continue;
 
-=======
-			continue;
-
-		/*
-		 * Punt on the case now where clock is gated, but it would
-		 * be needed by the port. Something else is really broken then.
-		 */
-		if (WARN_ON(ddi_clk_needed))
-			continue;
-
->>>>>>> 0ecfebd2
 		DRM_NOTE("Port %c is disabled/in DSI mode with an ungated DDI clock, gate it\n",
 			 port_name(port));
 		val |= icl_dpclka_cfgcr0_clk_off(dev_priv, port);
@@ -3034,35 +2905,20 @@
 	struct drm_i915_private *dev_priv = to_i915(dig_port->base.base.dev);
 	enum port port = dig_port->base.port;
 	enum tc_port tc_port = intel_port_to_tc(dev_priv, port);
-<<<<<<< HEAD
-	i915_reg_t mg_regs[2] = { MG_DP_MODE(port, 0), MG_DP_MODE(port, 1) };
-	u32 val;
-	int i;
-=======
 	u32 val;
 	int ln;
->>>>>>> 0ecfebd2
 
 	if (tc_port == PORT_TC_NONE)
 		return;
 
-<<<<<<< HEAD
-	for (i = 0; i < ARRAY_SIZE(mg_regs); i++) {
-		val = I915_READ(mg_regs[i]);
-=======
 	for (ln = 0; ln < 2; ln++) {
 		val = I915_READ(MG_DP_MODE(ln, port));
->>>>>>> 0ecfebd2
 		val |= MG_DP_MODE_CFG_TR2PWR_GATING |
 		       MG_DP_MODE_CFG_TRPWR_GATING |
 		       MG_DP_MODE_CFG_CLNPWR_GATING |
 		       MG_DP_MODE_CFG_DIGPWR_GATING |
 		       MG_DP_MODE_CFG_GAONPWR_GATING;
-<<<<<<< HEAD
-		I915_WRITE(mg_regs[i], val);
-=======
 		I915_WRITE(MG_DP_MODE(ln, port), val);
->>>>>>> 0ecfebd2
 	}
 
 	val = I915_READ(MG_MISC_SUS0(tc_port));
@@ -3081,35 +2937,20 @@
 	struct drm_i915_private *dev_priv = to_i915(dig_port->base.base.dev);
 	enum port port = dig_port->base.port;
 	enum tc_port tc_port = intel_port_to_tc(dev_priv, port);
-<<<<<<< HEAD
-	i915_reg_t mg_regs[2] = { MG_DP_MODE(port, 0), MG_DP_MODE(port, 1) };
-	u32 val;
-	int i;
-=======
 	u32 val;
 	int ln;
->>>>>>> 0ecfebd2
 
 	if (tc_port == PORT_TC_NONE)
 		return;
 
-<<<<<<< HEAD
-	for (i = 0; i < ARRAY_SIZE(mg_regs); i++) {
-		val = I915_READ(mg_regs[i]);
-=======
 	for (ln = 0; ln < 2; ln++) {
 		val = I915_READ(MG_DP_MODE(ln, port));
->>>>>>> 0ecfebd2
 		val &= ~(MG_DP_MODE_CFG_TR2PWR_GATING |
 			 MG_DP_MODE_CFG_TRPWR_GATING |
 			 MG_DP_MODE_CFG_CLNPWR_GATING |
 			 MG_DP_MODE_CFG_DIGPWR_GATING |
 			 MG_DP_MODE_CFG_GAONPWR_GATING);
-<<<<<<< HEAD
-		I915_WRITE(mg_regs[i], val);
-=======
 		I915_WRITE(MG_DP_MODE(ln, port), val);
->>>>>>> 0ecfebd2
 	}
 
 	val = I915_READ(MG_MISC_SUS0(tc_port));
@@ -3133,13 +2974,8 @@
 	if (tc_port == PORT_TC_NONE || intel_dig_port->tc_type == TC_PORT_TBT)
 		return;
 
-<<<<<<< HEAD
-	ln0 = I915_READ(MG_DP_MODE(port, 0));
-	ln1 = I915_READ(MG_DP_MODE(port, 1));
-=======
 	ln0 = I915_READ(MG_DP_MODE(0, port));
 	ln1 = I915_READ(MG_DP_MODE(1, port));
->>>>>>> 0ecfebd2
 
 	switch (intel_dig_port->tc_type) {
 	case TC_PORT_TYPEC:
@@ -3189,13 +3025,8 @@
 		return;
 	}
 
-<<<<<<< HEAD
-	I915_WRITE(MG_DP_MODE(port, 0), ln0);
-	I915_WRITE(MG_DP_MODE(port, 1), ln1);
-=======
 	I915_WRITE(MG_DP_MODE(0, port), ln0);
 	I915_WRITE(MG_DP_MODE(1, port), ln1);
->>>>>>> 0ecfebd2
 }
 
 static void intel_dp_sink_set_fec_ready(struct intel_dp *intel_dp,
@@ -3222,11 +3053,7 @@
 	val |= DP_TP_CTL_FEC_ENABLE;
 	I915_WRITE(DP_TP_CTL(port), val);
 
-<<<<<<< HEAD
-	if (intel_wait_for_register(dev_priv, DP_TP_STATUS(port),
-=======
 	if (intel_wait_for_register(&dev_priv->uncore, DP_TP_STATUS(port),
->>>>>>> 0ecfebd2
 				    DP_TP_STATUS_FEC_ENABLE_LIVE,
 				    DP_TP_STATUS_FEC_ENABLE_LIVE,
 				    1))
@@ -3323,11 +3150,7 @@
 	icl_program_mg_dp_mode(dig_port);
 	icl_disable_phy_clock_gating(dig_port);
 
-<<<<<<< HEAD
-	if (IS_ICELAKE(dev_priv))
-=======
 	if (INTEL_GEN(dev_priv) >= 11)
->>>>>>> 0ecfebd2
 		icl_ddi_vswing_sequence(encoder, crtc_state->port_clock,
 					level, INTEL_OUTPUT_HDMI);
 	else if (IS_CANNONLAKE(dev_priv))
@@ -3708,13 +3531,9 @@
 {
 	struct intel_dp *intel_dp = enc_to_intel_dp(&encoder->base);
 
-<<<<<<< HEAD
-	intel_psr_enable(intel_dp, crtc_state);
-=======
 	intel_ddi_set_pipe_settings(crtc_state);
 
 	intel_psr_update(intel_dp, crtc_state);
->>>>>>> 0ecfebd2
 	intel_edp_drrs_enable(intel_dp, crtc_state);
 
 	intel_panel_update_backlight(encoder, crtc_state, conn_state);
@@ -3723,7 +3542,6 @@
 static void intel_ddi_update_pipe(struct intel_encoder *encoder,
 				  const struct intel_crtc_state *crtc_state,
 				  const struct drm_connector_state *conn_state)
-<<<<<<< HEAD
 {
 	if (!intel_crtc_has_type(crtc_state, INTEL_OUTPUT_HDMI))
 		intel_ddi_update_pipe_dp(encoder, crtc_state, conn_state);
@@ -3799,83 +3617,6 @@
 			   const struct intel_crtc_state *crtc_state,
 			   const struct drm_connector_state *conn_state)
 {
-=======
-{
-	if (!intel_crtc_has_type(crtc_state, INTEL_OUTPUT_HDMI))
-		intel_ddi_update_pipe_dp(encoder, crtc_state, conn_state);
-
-	if (conn_state->content_protection ==
-	    DRM_MODE_CONTENT_PROTECTION_DESIRED)
-		intel_hdcp_enable(to_intel_connector(conn_state->connector));
-	else if (conn_state->content_protection ==
-		 DRM_MODE_CONTENT_PROTECTION_UNDESIRED)
-		intel_hdcp_disable(to_intel_connector(conn_state->connector));
-}
-
-static void intel_ddi_set_fia_lane_count(struct intel_encoder *encoder,
-					 const struct intel_crtc_state *pipe_config,
-					 enum port port)
-{
-	struct drm_i915_private *dev_priv = to_i915(encoder->base.dev);
-	struct intel_digital_port *dig_port = enc_to_dig_port(&encoder->base);
-	enum tc_port tc_port = intel_port_to_tc(dev_priv, port);
-	u32 val = I915_READ(PORT_TX_DFLEXDPMLE1);
-	bool lane_reversal = dig_port->saved_port_bits & DDI_BUF_PORT_REVERSAL;
-
-	val &= ~DFLEXDPMLE1_DPMLETC_MASK(tc_port);
-	switch (pipe_config->lane_count) {
-	case 1:
-		val |= (lane_reversal) ? DFLEXDPMLE1_DPMLETC_ML3(tc_port) :
-		DFLEXDPMLE1_DPMLETC_ML0(tc_port);
-		break;
-	case 2:
-		val |= (lane_reversal) ? DFLEXDPMLE1_DPMLETC_ML3_2(tc_port) :
-		DFLEXDPMLE1_DPMLETC_ML1_0(tc_port);
-		break;
-	case 4:
-		val |= DFLEXDPMLE1_DPMLETC_ML3_0(tc_port);
-		break;
-	default:
-		MISSING_CASE(pipe_config->lane_count);
-	}
-	I915_WRITE(PORT_TX_DFLEXDPMLE1, val);
-}
-
-static void
-intel_ddi_pre_pll_enable(struct intel_encoder *encoder,
-			 const struct intel_crtc_state *crtc_state,
-			 const struct drm_connector_state *conn_state)
-{
-	struct drm_i915_private *dev_priv = to_i915(encoder->base.dev);
-	struct intel_digital_port *dig_port = enc_to_dig_port(&encoder->base);
-	enum port port = encoder->port;
-
-	if (intel_crtc_has_dp_encoder(crtc_state) ||
-	    intel_port_is_tc(dev_priv, encoder->port))
-		intel_display_power_get(dev_priv,
-					intel_ddi_main_link_aux_domain(dig_port));
-
-	if (IS_GEN9_LP(dev_priv))
-		bxt_ddi_phy_set_lane_optim_mask(encoder,
-						crtc_state->lane_lat_optim_mask);
-
-	/*
-	 * Program the lane count for static/dynamic connections on Type-C ports.
-	 * Skip this step for TBT.
-	 */
-	if (dig_port->tc_type == TC_PORT_UNKNOWN ||
-	    dig_port->tc_type == TC_PORT_TBT)
-		return;
-
-	intel_ddi_set_fia_lane_count(encoder, crtc_state, port);
-}
-
-static void
-intel_ddi_post_pll_disable(struct intel_encoder *encoder,
-			   const struct intel_crtc_state *crtc_state,
-			   const struct drm_connector_state *conn_state)
-{
->>>>>>> 0ecfebd2
 	struct drm_i915_private *dev_priv = to_i915(encoder->base.dev);
 	struct intel_digital_port *dig_port = enc_to_dig_port(&encoder->base);
 
@@ -3947,11 +3688,7 @@
 void intel_ddi_compute_min_voltage_level(struct drm_i915_private *dev_priv,
 					 struct intel_crtc_state *crtc_state)
 {
-<<<<<<< HEAD
-	if (IS_ICELAKE(dev_priv) && crtc_state->port_clock > 594000)
-=======
 	if (INTEL_GEN(dev_priv) >= 11 && crtc_state->port_clock > 594000)
->>>>>>> 0ecfebd2
 		crtc_state->min_voltage_level = 1;
 	else if (IS_CANNONLAKE(dev_priv) && crtc_state->port_clock > 594000)
 		crtc_state->min_voltage_level = 2;
@@ -4004,14 +3741,10 @@
 		pipe_config->has_hdmi_sink = true;
 		intel_dig_port = enc_to_dig_port(&encoder->base);
 
-<<<<<<< HEAD
-		if (intel_dig_port->infoframe_enabled(encoder, pipe_config))
-=======
 		pipe_config->infoframes.enable |=
 			intel_hdmi_infoframes_enabled(encoder, pipe_config);
 
 		if (pipe_config->infoframes.enable)
->>>>>>> 0ecfebd2
 			pipe_config->has_infoframe = true;
 
 		if (temp & TRANS_DDI_HDMI_SCRAMBLING)
@@ -4132,51 +3865,7 @@
 	intel_ddi_compute_min_voltage_level(dev_priv, pipe_config);
 
 	return 0;
-<<<<<<< HEAD
-=======
-
-}
-
-static void intel_ddi_encoder_suspend(struct intel_encoder *encoder)
-{
-	struct intel_digital_port *dig_port = enc_to_dig_port(&encoder->base);
-	struct drm_i915_private *i915 = to_i915(encoder->base.dev);
-
-	intel_dp_encoder_suspend(encoder);
-
-	/*
-	 * TODO: disconnect also from USB DP alternate mode once we have a
-	 * way to handle the modeset restore in that mode during resume
-	 * even if the sink has disappeared while being suspended.
-	 */
-	if (dig_port->tc_legacy_port)
-		icl_tc_phy_disconnect(i915, dig_port);
-}
-
-static void intel_ddi_encoder_reset(struct drm_encoder *drm_encoder)
-{
-	struct intel_digital_port *dig_port = enc_to_dig_port(drm_encoder);
-	struct drm_i915_private *i915 = to_i915(drm_encoder->dev);
-
-	if (intel_port_is_tc(i915, dig_port->base.port))
-		intel_digital_port_connected(&dig_port->base);
-
-	intel_dp_encoder_reset(drm_encoder);
-}
->>>>>>> 0ecfebd2
-
-static void intel_ddi_encoder_destroy(struct drm_encoder *encoder)
-{
-	struct intel_digital_port *dig_port = enc_to_dig_port(encoder);
-	struct drm_i915_private *i915 = to_i915(encoder->dev);
-
-	intel_dp_encoder_flush_work(encoder);
-
-	if (intel_port_is_tc(i915, dig_port->base.port))
-		icl_tc_phy_disconnect(i915, dig_port);
-
-	drm_encoder_cleanup(encoder);
-	kfree(dig_port);
+
 }
 
 static void intel_ddi_encoder_suspend(struct intel_encoder *encoder)
