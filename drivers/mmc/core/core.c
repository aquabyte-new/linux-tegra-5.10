--- conflicted
+++ resolved
@@ -951,13 +951,10 @@
 		host->retune_now = 0;
 		host->need_retune = 0;
 		mmc_retune_enable(host);
-<<<<<<< HEAD
+	}
+
 	if (host->ops->skip_host_clkgate)
 		host->ops->skip_host_clkgate(host, false);
-=======
-	}
-
->>>>>>> 5805e5ee
 	return err;
 }
 
