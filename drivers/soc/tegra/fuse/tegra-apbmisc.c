// SPDX-License-Identifier: GPL-2.0-only
/*
 * Copyright (c) 2014-2020, NVIDIA CORPORATION.  All rights reserved.
 */

#include <linux/kernel.h>
#include <linux/of.h>
#include <linux/of_address.h>
#include <linux/io.h>

#include <soc/tegra/fuse.h>
#include <soc/tegra/common.h>

#include "fuse.h"

#define FUSE_SKU_INFO	0x10

#define TEGRA_APBMISC_EMU_REVID 0x60
#define TEGRA_MISCREG_EMU_REVID 0x3160
#define ERD_MASK_INBAND_ERR 0x1

#define T210B01_MAJOR_REV 2

#define PMC_STRAPPING_OPT_A_RAM_CODE_SHIFT	4
#define PMC_STRAPPING_OPT_A_RAM_CODE_MASK_LONG	\
	(0xf << PMC_STRAPPING_OPT_A_RAM_CODE_SHIFT)
#define PMC_STRAPPING_OPT_A_RAM_CODE_MASK_SHORT	\
	(0x3 << PMC_STRAPPING_OPT_A_RAM_CODE_SHIFT)

/* platform macros used for major rev 0 */
#define MINOR_QT		0
#define MINOR_FPGA		1
#define MINOR_ASIM_QT		2
#define MINOR_ASIM_LINSIM	3
#define MINOR_DSIM_ASIM_LINSIM  4
#define MINOR_UNIT_FPGA         5
#define MINOR_VDK		6

/* platform macros used in pre-silicon */
#define PRE_SI_QT		1
#define PRE_SI_FPGA		2
#define PRE_SI_UNIT_FPGA        3
#define PRE_SI_ASIM_QT		4
#define PRE_SI_ASIM_LINSIM	5
#define PRE_SI_DSIM_ASIM_LINSIM 6
#define PRE_SI_VDK		8
#define PRE_SI_VSP		9

struct apbmisc_data {
	u32 emu_revid_offset;
};

static void __iomem *apbmisc_base;
static const struct apbmisc_data *apbmisc_data;

static const struct apbmisc_data tegra20_apbmisc_data = {
	.emu_revid_offset = TEGRA_APBMISC_EMU_REVID
};

static const struct apbmisc_data tegra186_apbmisc_data = {
	.emu_revid_offset = TEGRA_MISCREG_EMU_REVID
};

static bool long_ram_code;
static u32 strapping;
static u32 chipid;

u32 tegra_read_chipid(void)
{
	WARN(!chipid, "Tegra APB MISC not yet available\n");

	return chipid;
}
EXPORT_SYMBOL(tegra_read_chipid);

u8 tegra_get_chip_id(void)
{
	return (tegra_read_chipid() >> 8) & 0xff;
}
EXPORT_SYMBOL(tegra_get_chip_id);

static u8 tegra_get_pre_si_plat(void)
{
	u8 val;
	u8 chip_id;

	chip_id = tegra_get_chip_id();
	switch (chip_id) {
	case TEGRA194:
	case TEGRA234:
		val = (tegra_read_chipid() >> 0x14) & 0xf;
		break;
	default:
		val = 0;
		break;
	}
	return val;
}

u8 tegra_get_major_rev(void)
{
	return (tegra_read_chipid() >> 4) & 0xf;
}

u8 tegra_get_minor_rev(void)
{
	return (tegra_read_chipid() >> 16) & 0xf;
}

u8 tegra_get_platform(void)
{
	return (tegra_read_chipid() >> 20) & 0xf;
}
EXPORT_SYMBOL(tegra_get_platform);

bool tegra_is_silicon(void)
{
	switch (tegra_get_chip_id()) {
	case TEGRA194:
	case TEGRA234:
		if (tegra_get_platform() == 0)
			return true;

		return false;
	}

	/*
	 * Chips prior to Tegra194 have a different way of determining whether
	 * they are silicon or not. Since we never supported simulation on the
	 * older Tegra chips, don't bother extracting the information and just
	 * report that we're running on silicon.
	 */
	return true;
}

u32 tegra_read_straps(void)
{
	WARN(!chipid, "Tegra ABP MISC not yet available\n");

	return strapping;
}

u32 tegra_read_ram_code(void)
{
	u32 straps = tegra_read_straps();

	if (long_ram_code)
		straps &= PMC_STRAPPING_OPT_A_RAM_CODE_MASK_LONG;
	else
		straps &= PMC_STRAPPING_OPT_A_RAM_CODE_MASK_SHORT;

	return straps >> PMC_STRAPPING_OPT_A_RAM_CODE_SHIFT;
}

/*
 * The function sets ERD(Error Response Disable) bit.
 * This allows to mask inband errors and always send an
 * OKAY response from CBB to the master which caused error.
 */
int tegra_set_erd(u64 err_config)
{
	int err = 0;

	if (!apbmisc_base) {
		WARN(1, "Tegra Chip ID not yet available\n");
		return -ENODEV;
	}
	writel_relaxed(ERD_MASK_INBAND_ERR, apbmisc_base + err_config);
	return err;
}
EXPORT_SYMBOL(tegra_set_erd);

static const struct of_device_id apbmisc_match[] __initconst = {
	{ .compatible = "nvidia,tegra20-apbmisc",
		.data = &tegra20_apbmisc_data, },
	{ .compatible = "nvidia,tegra186-misc",
		.data = &tegra186_apbmisc_data, },
	{ .compatible = "nvidia,tegra194-misc",
		.data = &tegra186_apbmisc_data, },
	{ .compatible = "nvidia,tegra234-misc",
		.data = &tegra186_apbmisc_data, },
	{},
};

void tegra_init_revision(void)
{
	u8 chip_id, minor_rev;

	chip_id = tegra_get_chip_id();
	minor_rev = tegra_get_minor_rev();

	switch (minor_rev) {
	case 1:
		tegra_sku_info.revision = TEGRA_REVISION_A01;
		break;
	case 2:
		tegra_sku_info.revision = TEGRA_REVISION_A02;
		break;
	case 3:
		if (chip_id == TEGRA20 && (tegra_fuse_read_spare(18) ||
					   tegra_fuse_read_spare(19)))
			tegra_sku_info.revision = TEGRA_REVISION_A03p;
		else
			tegra_sku_info.revision = TEGRA_REVISION_A03;
		break;
	case 4:
		tegra_sku_info.revision = TEGRA_REVISION_A04;
		break;
	default:
		tegra_sku_info.revision = TEGRA_REVISION_UNKNOWN;
	}

	tegra_sku_info.sku_id = tegra_fuse_read_early(FUSE_SKU_INFO);
}

void __init tegra_init_apbmisc(void)
{
	void __iomem *apbmisc_base, *strapping_base;
	struct resource apbmisc, straps;
	struct device_node *np;
	const struct of_device_id *match;

	np = of_find_matching_node_and_match(NULL, apbmisc_match, &match);
	if (!np) {
		/*
		 * Fall back to legacy initialization for 32-bit ARM only. All
		 * 64-bit ARM device tree files for Tegra are required to have
		 * an APBMISC node.
		 *
		 * This is for backwards-compatibility with old device trees
		 * that didn't contain an APBMISC node.
		 */
		if (IS_ENABLED(CONFIG_ARM) && soc_is_tegra()) {
			/* APBMISC registers (chip revision, ...) */
			apbmisc.start = 0x70000800;
			apbmisc.end = 0x70000863;
			apbmisc.flags = IORESOURCE_MEM;

			/* strapping options */
			if (of_machine_is_compatible("nvidia,tegra124")) {
				straps.start = 0x7000e864;
				straps.end = 0x7000e867;
			} else {
				straps.start = 0x70000008;
				straps.end = 0x7000000b;
			}

			straps.flags = IORESOURCE_MEM;

			pr_warn("Using APBMISC region %pR\n", &apbmisc);
			pr_warn("Using strapping options registers %pR\n",
				&straps);
		} else {
			/*
			 * At this point we're not running on Tegra, so play
			 * nice with multi-platform kernels.
			 */
			return;
		}
	} else {
		/*
		 * Extract information from the device tree if we've found a
		 * matching node.
		 */
		if (of_address_to_resource(np, 0, &apbmisc) < 0) {
			pr_err("failed to get APBMISC registers\n");
			return;
		}

		if (of_address_to_resource(np, 1, &straps) < 0) {
			pr_err("failed to get strapping options registers\n");
			return;
		}
		apbmisc_data  = match->data;
	}

	apbmisc_base = ioremap(apbmisc.start, resource_size(&apbmisc));
	if (!apbmisc_base) {
		pr_err("failed to map APBMISC registers\n");
	} else {
		chipid = readl_relaxed(apbmisc_base + 4);
		iounmap(apbmisc_base);
	}

	strapping_base = ioremap(straps.start, resource_size(&straps));
	if (!strapping_base) {
		pr_err("failed to map strapping options registers\n");
	} else {
		strapping = readl_relaxed(strapping_base);
		iounmap(strapping_base);
	}

	long_ram_code = of_property_read_bool(np, "nvidia,long-ram-code");
}

u32 tegra_read_emu_revid(void)
{
	return readl_relaxed(apbmisc_base + apbmisc_data->emu_revid_offset);
}
EXPORT_SYMBOL(tegra_read_emu_revid);

u32 tegra_get_sku_id(void)
{
	if (!tegra_sku_info.sku_id)
		tegra_fuse_readl(FUSE_SKU_INFO, &tegra_sku_info.sku_id);

	return tegra_sku_info.sku_id;
}
EXPORT_SYMBOL(tegra_get_sku_id);

enum tegra_revision tegra_chip_get_revision(void)
{
	return tegra_sku_info.revision;
}
EXPORT_SYMBOL(tegra_chip_get_revision);

bool is_t210b01_sku(void)
{
	if ((tegra_get_chip_id() == TEGRA210) &&
		(tegra_get_major_rev() == T210B01_MAJOR_REV))
		return true;
	return false;
}
EXPORT_SYMBOL(is_t210b01_sku);

/*
 * platform query functions begin
 */
<<<<<<< HEAD
static enum tegra_platform __tegra_get_platform(void)
{
	u32 major, pre_si_plat;

	major = tegra_get_major_rev();
	pre_si_plat = tegra_get_pre_si_plat();

	if (pre_si_plat == PRE_SI_VSP)
		return TEGRA_PLATFORM_VSP;

	if (!major) {
		u32 minor;

		minor = tegra_get_minor_rev();
		switch (minor) {
		case MINOR_QT:
			return TEGRA_PLATFORM_QT;
		case MINOR_FPGA:
			return TEGRA_PLATFORM_FPGA;
		case MINOR_ASIM_QT:
			return TEGRA_PLATFORM_QT;
		case MINOR_ASIM_LINSIM:
			return TEGRA_PLATFORM_LINSIM;
		case MINOR_VDK:
			return TEGRA_PLATFORM_VDK;
		}
	} else if (pre_si_plat) {
		switch (pre_si_plat) {
		case PRE_SI_QT:
			return TEGRA_PLATFORM_QT;
		case PRE_SI_FPGA:
			return TEGRA_PLATFORM_FPGA;
		case PRE_SI_UNIT_FPGA:
			return TEGRA_PLATFORM_UNIT_FPGA;
		case PRE_SI_ASIM_QT:
			return TEGRA_PLATFORM_QT;
		case PRE_SI_ASIM_LINSIM:
			return TEGRA_PLATFORM_LINSIM;
		case PRE_SI_VDK:
			return TEGRA_PLATFORM_VDK;
		case PRE_SI_VSP:
			return TEGRA_PLATFORM_VSP;
		}
	}

	return TEGRA_PLATFORM_SILICON;
}

static enum tegra_platform tegra_platform_id = TEGRA_PLATFORM_MAX;

enum tegra_platform tegra_get_platform(void)
{
	if (unlikely(tegra_platform_id == TEGRA_PLATFORM_MAX))
		tegra_platform_id = __tegra_get_platform();

	return tegra_platform_id;
}
EXPORT_SYMBOL(tegra_get_platform);

=======
>>>>>>> c34ad91c
bool tegra_cpu_is_asim(void)
{
	u32 major, pre_si_plat;

	major = tegra_get_major_rev();
	pre_si_plat = tegra_get_pre_si_plat();

	if (!major) {
		u32 minor;

		minor = tegra_get_minor_rev();
		switch (minor) {
		case MINOR_QT:
		case MINOR_FPGA:
			return false;
		case MINOR_ASIM_QT:
		case MINOR_ASIM_LINSIM:
		case MINOR_VDK:
			return true;
		}
	} else if (pre_si_plat) {
		switch (pre_si_plat) {
		case PRE_SI_QT:
		case PRE_SI_FPGA:
			return false;
		case PRE_SI_UNIT_FPGA:
		case PRE_SI_ASIM_QT:
		case PRE_SI_ASIM_LINSIM:
		case PRE_SI_VDK:
			return true;
		}
	}

	return false;
}
EXPORT_SYMBOL_GPL(tegra_cpu_is_asim);

/*
 * platform query functions end
 */<|MERGE_RESOLUTION|>--- conflicted
+++ resolved
@@ -326,68 +326,6 @@
 /*
  * platform query functions begin
  */
-<<<<<<< HEAD
-static enum tegra_platform __tegra_get_platform(void)
-{
-	u32 major, pre_si_plat;
-
-	major = tegra_get_major_rev();
-	pre_si_plat = tegra_get_pre_si_plat();
-
-	if (pre_si_plat == PRE_SI_VSP)
-		return TEGRA_PLATFORM_VSP;
-
-	if (!major) {
-		u32 minor;
-
-		minor = tegra_get_minor_rev();
-		switch (minor) {
-		case MINOR_QT:
-			return TEGRA_PLATFORM_QT;
-		case MINOR_FPGA:
-			return TEGRA_PLATFORM_FPGA;
-		case MINOR_ASIM_QT:
-			return TEGRA_PLATFORM_QT;
-		case MINOR_ASIM_LINSIM:
-			return TEGRA_PLATFORM_LINSIM;
-		case MINOR_VDK:
-			return TEGRA_PLATFORM_VDK;
-		}
-	} else if (pre_si_plat) {
-		switch (pre_si_plat) {
-		case PRE_SI_QT:
-			return TEGRA_PLATFORM_QT;
-		case PRE_SI_FPGA:
-			return TEGRA_PLATFORM_FPGA;
-		case PRE_SI_UNIT_FPGA:
-			return TEGRA_PLATFORM_UNIT_FPGA;
-		case PRE_SI_ASIM_QT:
-			return TEGRA_PLATFORM_QT;
-		case PRE_SI_ASIM_LINSIM:
-			return TEGRA_PLATFORM_LINSIM;
-		case PRE_SI_VDK:
-			return TEGRA_PLATFORM_VDK;
-		case PRE_SI_VSP:
-			return TEGRA_PLATFORM_VSP;
-		}
-	}
-
-	return TEGRA_PLATFORM_SILICON;
-}
-
-static enum tegra_platform tegra_platform_id = TEGRA_PLATFORM_MAX;
-
-enum tegra_platform tegra_get_platform(void)
-{
-	if (unlikely(tegra_platform_id == TEGRA_PLATFORM_MAX))
-		tegra_platform_id = __tegra_get_platform();
-
-	return tegra_platform_id;
-}
-EXPORT_SYMBOL(tegra_get_platform);
-
-=======
->>>>>>> c34ad91c
 bool tegra_cpu_is_asim(void)
 {
 	u32 major, pre_si_plat;
