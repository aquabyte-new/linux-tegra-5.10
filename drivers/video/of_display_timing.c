--- conflicted
+++ resolved
@@ -56,13 +56,8 @@
  * of_parse_display_timing - parse display_timing entry from device_node
  * @np: device_node with the properties
  **/
-<<<<<<< HEAD
-static int of_parse_display_timing(struct device_node *np,
+static int of_parse_display_timing(const struct device_node *np,
 		struct display_timing *dt)
-=======
-static struct display_timing *of_get_display_timing(const struct device_node
-						    *np)
->>>>>>> 774d8e34
 {
 	u32 val = 0;
 	int ret = 0;
