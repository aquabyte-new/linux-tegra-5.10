# ==========================================================================
# Installing headers
#
# All headers under include/uapi, include/generated/uapi,
# arch/<arch>/include/uapi and arch/<arch>/include/generated/uapi are
# exported.
# They are preprocessed to remove __KERNEL__ section of the file.
#
# ==========================================================================

PHONY := __headers
__headers:

include scripts/Kbuild.include

srcdir        := $(srctree)/$(obj)

# When make is run under a fakechroot environment, the function
# $(wildcard $(srcdir)/*/.) doesn't only return directories, but also regular
# files. So, we are using a combination of sort/dir/wildcard which works
# with fakechroot.
subdirs       := $(patsubst $(srcdir)/%/,%,\
		 $(filter-out $(srcdir)/,\
		 $(sort $(dir $(wildcard $(srcdir)/*/)))))
<<<<<<< HEAD

# caller may set destination dir (when installing to asm/)
_dst          := $(if $(dst),$(dst),$(obj))
=======
>>>>>>> a2054256

# Recursion
__headers: $(subdirs)

.PHONY: $(subdirs)
$(subdirs):
	$(Q)$(MAKE) $(hdr-inst)=$(obj)/$@ dst=$(dst)/$@

# Skip header install/check for include/uapi and arch/$(hdr-arch)/include/uapi.
# We have only sub-directories there.
skip-inst := $(if $(filter %/uapi,$(obj)),1)

ifeq ($(skip-inst),)

# Kbuild file is optional
kbuild-file := $(srctree)/$(obj)/Kbuild
-include $(kbuild-file)

installdir    := $(INSTALL_HDR_PATH)/$(dst)
gendir        := $(objtree)/$(subst include/,include/generated/,$(obj))
header-files  := $(notdir $(wildcard $(srcdir)/*.h))
header-files  += $(notdir $(wildcard $(srcdir)/*.agh))
header-files  := $(filter-out $(no-export-headers), $(header-files))
genhdr-files  := $(notdir $(wildcard $(gendir)/*.h))
genhdr-files  := $(filter-out $(header-files), $(genhdr-files))

# files used to track state of install/check
install-file  := $(installdir)/.install
check-file    := $(installdir)/.check

# all headers files for this dir
all-files     := $(header-files) $(genhdr-files)
output-files  := $(addprefix $(installdir)/, $(all-files))

ifneq ($(mandatory-y),)
missing       := $(filter-out $(all-files),$(mandatory-y))
ifneq ($(missing),)
$(error Some mandatory headers ($(missing)) are missing in $(obj))
endif
endif

# Work out what needs to be removed
oldheaders    := $(patsubst $(installdir)/%,%,$(wildcard $(installdir)/*.h))
unwanted      := $(filter-out $(all-files),$(oldheaders))

# Prefix unwanted with full paths to $(INSTALL_HDR_PATH)
unwanted-file := $(addprefix $(installdir)/, $(unwanted))

printdir = $(patsubst $(INSTALL_HDR_PATH)/%/,%,$(dir $@))

quiet_cmd_install = INSTALL $(printdir) ($(words $(all-files))\
                            file$(if $(word 2, $(all-files)),s))
      cmd_install = \
        $(CONFIG_SHELL) $< $(installdir) $(srcdir) $(header-files); \
        $(CONFIG_SHELL) $< $(installdir) $(gendir) $(genhdr-files); \
        touch $@

quiet_cmd_remove = REMOVE  $(unwanted)
      cmd_remove = rm -f $(unwanted-file)

quiet_cmd_check = CHECK   $(printdir) ($(words $(all-files)) files)
# Headers list can be pretty long, xargs helps to avoid
# the "Argument list too long" error.
      cmd_check = for f in $(all-files); do                          \
                  echo "$(installdir)/$${f}"; done                      \
                  | xargs                                            \
                  $(PERL) $< $(INSTALL_HDR_PATH)/include $(SRCARCH); \
	          touch $@

ifndef HDRCHECK
# Rules for installing headers
__headers: $(install-file)
	@:

targets += $(install-file)
$(install-file): scripts/headers_install.sh \
		 $(addprefix $(srcdir)/,$(header-files)) \
		 $(addprefix $(gendir)/,$(genhdr-files)) FORCE
	$(if $(unwanted),$(call cmd,remove),)
	$(if $(wildcard $(dir $@)),,$(shell mkdir -p $(dir $@)))
	$(call if_changed,install)

else
__headers: $(check-file)
	@:

targets += $(check-file)
$(check-file): scripts/headers_check.pl $(output-files) FORCE
	$(call if_changed,check)

endif

targets := $(wildcard $(sort $(targets)))
cmd_files := $(wildcard \
             $(foreach f,$(targets),$(dir $(f)).$(notdir $(f)).cmd))

ifneq ($(cmd_files),)
	include $(cmd_files)
endif

endif # skip-inst

.PHONY: $(PHONY)
PHONY += FORCE
FORCE: ;<|MERGE_RESOLUTION|>--- conflicted
+++ resolved
@@ -22,12 +22,6 @@
 subdirs       := $(patsubst $(srcdir)/%/,%,\
 		 $(filter-out $(srcdir)/,\
 		 $(sort $(dir $(wildcard $(srcdir)/*/)))))
-<<<<<<< HEAD
-
-# caller may set destination dir (when installing to asm/)
-_dst          := $(if $(dst),$(dst),$(obj))
-=======
->>>>>>> a2054256
 
 # Recursion
 __headers: $(subdirs)
