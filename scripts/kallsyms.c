--- conflicted
+++ resolved
@@ -76,21 +76,12 @@
 }
 
 static char *sym_name(const struct sym_entry *s)
-<<<<<<< HEAD
 {
 	return (char *)s->sym + 1;
 }
 
 static bool is_ignored_symbol(const char *name, char type)
 {
-=======
-{
-	return (char *)s->sym + 1;
-}
-
-static bool is_ignored_symbol(const char *name, char type)
-{
->>>>>>> a7196caf
 	static const char * const ignored_symbols[] = {
 		/*
 		 * Symbols which vary between passes. Passes 1 and 2 must have
