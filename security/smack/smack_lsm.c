/*
 *  Simplified MAC Kernel (smack) security module
 *
 *  This file contains the smack hook function implementations.
 *
 *  Author:
 *	Casey Schaufler <casey@schaufler-ca.com>
 *
 *  Copyright (C) 2007 Casey Schaufler <casey@schaufler-ca.com>
 *  Copyright (C) 2009 Hewlett-Packard Development Company, L.P.
 *                Paul Moore <paul.moore@hp.com>
 *
 *	This program is free software; you can redistribute it and/or modify
 *	it under the terms of the GNU General Public License version 2,
 *      as published by the Free Software Foundation.
 */

#include <linux/xattr.h>
#include <linux/pagemap.h>
#include <linux/mount.h>
#include <linux/stat.h>
#include <linux/ext2_fs.h>
#include <linux/kd.h>
#include <asm/ioctls.h>
#include <linux/ip.h>
#include <linux/tcp.h>
#include <linux/udp.h>
#include <linux/mutex.h>
#include <linux/pipe_fs_i.h>
#include <net/netlabel.h>
#include <net/cipso_ipv4.h>
#include <linux/audit.h>

#include "smack.h"

#define task_security(task)	(task_cred_xxx((task), security))

/*
 * I hope these are the hokeyist lines of code in the module. Casey.
 */
#define DEVPTS_SUPER_MAGIC	0x1cd1
#define SOCKFS_MAGIC		0x534F434B
#define TMPFS_MAGIC		0x01021994

/**
 * smk_fetch - Fetch the smack label from a file.
 * @ip: a pointer to the inode
 * @dp: a pointer to the dentry
 *
 * Returns a pointer to the master list entry for the Smack label
 * or NULL if there was no label to fetch.
 */
static char *smk_fetch(struct inode *ip, struct dentry *dp)
{
	int rc;
	char in[SMK_LABELLEN];

	if (ip->i_op->getxattr == NULL)
		return NULL;

	rc = ip->i_op->getxattr(dp, XATTR_NAME_SMACK, in, SMK_LABELLEN);
	if (rc < 0)
		return NULL;

	return smk_import(in, rc);
}

/**
 * new_inode_smack - allocate an inode security blob
 * @smack: a pointer to the Smack label to use in the blob
 *
 * Returns the new blob or NULL if there's no memory available
 */
struct inode_smack *new_inode_smack(char *smack)
{
	struct inode_smack *isp;

	isp = kzalloc(sizeof(struct inode_smack), GFP_KERNEL);
	if (isp == NULL)
		return NULL;

	isp->smk_inode = smack;
	isp->smk_flags = 0;
	mutex_init(&isp->smk_lock);

	return isp;
}

/*
 * LSM hooks.
 * We he, that is fun!
 */

/**
 * smack_ptrace_may_access - Smack approval on PTRACE_ATTACH
 * @ctp: child task pointer
 * @mode: ptrace attachment mode
 *
 * Returns 0 if access is OK, an error code otherwise
 *
 * Do the capability checks, and require read and write.
 */
static int smack_ptrace_may_access(struct task_struct *ctp, unsigned int mode)
{
	int rc;

	rc = cap_ptrace_may_access(ctp, mode);
	if (rc != 0)
		return rc;

	rc = smk_access(current_security(), task_security(ctp), MAY_READWRITE);
	if (rc != 0 && capable(CAP_MAC_OVERRIDE))
		return 0;
	return rc;
}

/**
 * smack_ptrace_traceme - Smack approval on PTRACE_TRACEME
 * @ptp: parent task pointer
 *
 * Returns 0 if access is OK, an error code otherwise
 *
 * Do the capability checks, and require read and write.
 */
static int smack_ptrace_traceme(struct task_struct *ptp)
{
	int rc;

	rc = cap_ptrace_traceme(ptp);
	if (rc != 0)
		return rc;

	rc = smk_access(task_security(ptp), current_security(), MAY_READWRITE);
	if (rc != 0 && has_capability(ptp, CAP_MAC_OVERRIDE))
		return 0;
	return rc;
}

/**
 * smack_syslog - Smack approval on syslog
 * @type: message type
 *
 * Require that the task has the floor label
 *
 * Returns 0 on success, error code otherwise.
 */
static int smack_syslog(int type)
{
	int rc;
	char *sp = current_security();

	rc = cap_syslog(type);
	if (rc != 0)
		return rc;

	if (capable(CAP_MAC_OVERRIDE))
		return 0;

	 if (sp != smack_known_floor.smk_known)
		rc = -EACCES;

	return rc;
}


/*
 * Superblock Hooks.
 */

/**
 * smack_sb_alloc_security - allocate a superblock blob
 * @sb: the superblock getting the blob
 *
 * Returns 0 on success or -ENOMEM on error.
 */
static int smack_sb_alloc_security(struct super_block *sb)
{
	struct superblock_smack *sbsp;

	sbsp = kzalloc(sizeof(struct superblock_smack), GFP_KERNEL);

	if (sbsp == NULL)
		return -ENOMEM;

	sbsp->smk_root = smack_known_floor.smk_known;
	sbsp->smk_default = smack_known_floor.smk_known;
	sbsp->smk_floor = smack_known_floor.smk_known;
	sbsp->smk_hat = smack_known_hat.smk_known;
	sbsp->smk_initialized = 0;
	spin_lock_init(&sbsp->smk_sblock);

	sb->s_security = sbsp;

	return 0;
}

/**
 * smack_sb_free_security - free a superblock blob
 * @sb: the superblock getting the blob
 *
 */
static void smack_sb_free_security(struct super_block *sb)
{
	kfree(sb->s_security);
	sb->s_security = NULL;
}

/**
 * smack_sb_copy_data - copy mount options data for processing
 * @orig: where to start
 * @smackopts: mount options string
 *
 * Returns 0 on success or -ENOMEM on error.
 *
 * Copy the Smack specific mount options out of the mount
 * options list.
 */
static int smack_sb_copy_data(char *orig, char *smackopts)
{
	char *cp, *commap, *otheropts, *dp;

	otheropts = (char *)get_zeroed_page(GFP_KERNEL);
	if (otheropts == NULL)
		return -ENOMEM;

	for (cp = orig, commap = orig; commap != NULL; cp = commap + 1) {
		if (strstr(cp, SMK_FSDEFAULT) == cp)
			dp = smackopts;
		else if (strstr(cp, SMK_FSFLOOR) == cp)
			dp = smackopts;
		else if (strstr(cp, SMK_FSHAT) == cp)
			dp = smackopts;
		else if (strstr(cp, SMK_FSROOT) == cp)
			dp = smackopts;
		else
			dp = otheropts;

		commap = strchr(cp, ',');
		if (commap != NULL)
			*commap = '\0';

		if (*dp != '\0')
			strcat(dp, ",");
		strcat(dp, cp);
	}

	strcpy(orig, otheropts);
	free_page((unsigned long)otheropts);

	return 0;
}

/**
 * smack_sb_kern_mount - Smack specific mount processing
 * @sb: the file system superblock
 * @flags: the mount flags
 * @data: the smack mount options
 *
 * Returns 0 on success, an error code on failure
 */
static int smack_sb_kern_mount(struct super_block *sb, int flags, void *data)
{
	struct dentry *root = sb->s_root;
	struct inode *inode = root->d_inode;
	struct superblock_smack *sp = sb->s_security;
	struct inode_smack *isp;
	char *op;
	char *commap;
	char *nsp;

	spin_lock(&sp->smk_sblock);
	if (sp->smk_initialized != 0) {
		spin_unlock(&sp->smk_sblock);
		return 0;
	}
	sp->smk_initialized = 1;
	spin_unlock(&sp->smk_sblock);

	for (op = data; op != NULL; op = commap) {
		commap = strchr(op, ',');
		if (commap != NULL)
			*commap++ = '\0';

		if (strncmp(op, SMK_FSHAT, strlen(SMK_FSHAT)) == 0) {
			op += strlen(SMK_FSHAT);
			nsp = smk_import(op, 0);
			if (nsp != NULL)
				sp->smk_hat = nsp;
		} else if (strncmp(op, SMK_FSFLOOR, strlen(SMK_FSFLOOR)) == 0) {
			op += strlen(SMK_FSFLOOR);
			nsp = smk_import(op, 0);
			if (nsp != NULL)
				sp->smk_floor = nsp;
		} else if (strncmp(op, SMK_FSDEFAULT,
				   strlen(SMK_FSDEFAULT)) == 0) {
			op += strlen(SMK_FSDEFAULT);
			nsp = smk_import(op, 0);
			if (nsp != NULL)
				sp->smk_default = nsp;
		} else if (strncmp(op, SMK_FSROOT, strlen(SMK_FSROOT)) == 0) {
			op += strlen(SMK_FSROOT);
			nsp = smk_import(op, 0);
			if (nsp != NULL)
				sp->smk_root = nsp;
		}
	}

	/*
	 * Initialize the root inode.
	 */
	isp = inode->i_security;
	if (isp == NULL)
		inode->i_security = new_inode_smack(sp->smk_root);
	else
		isp->smk_inode = sp->smk_root;

	return 0;
}

/**
 * smack_sb_statfs - Smack check on statfs
 * @dentry: identifies the file system in question
 *
 * Returns 0 if current can read the floor of the filesystem,
 * and error code otherwise
 */
static int smack_sb_statfs(struct dentry *dentry)
{
	struct superblock_smack *sbp = dentry->d_sb->s_security;

	return smk_curacc(sbp->smk_floor, MAY_READ);
}

/**
 * smack_sb_mount - Smack check for mounting
 * @dev_name: unused
 * @path: mount point
 * @type: unused
 * @flags: unused
 * @data: unused
 *
 * Returns 0 if current can write the floor of the filesystem
 * being mounted on, an error code otherwise.
 */
static int smack_sb_mount(char *dev_name, struct path *path,
			  char *type, unsigned long flags, void *data)
{
	struct superblock_smack *sbp = path->mnt->mnt_sb->s_security;

	return smk_curacc(sbp->smk_floor, MAY_WRITE);
}

/**
 * smack_sb_umount - Smack check for unmounting
 * @mnt: file system to unmount
 * @flags: unused
 *
 * Returns 0 if current can write the floor of the filesystem
 * being unmounted, an error code otherwise.
 */
static int smack_sb_umount(struct vfsmount *mnt, int flags)
{
	struct superblock_smack *sbp;

	sbp = mnt->mnt_sb->s_security;

	return smk_curacc(sbp->smk_floor, MAY_WRITE);
}

/*
 * Inode hooks
 */

/**
 * smack_inode_alloc_security - allocate an inode blob
 * @inode: the inode in need of a blob
 *
 * Returns 0 if it gets a blob, -ENOMEM otherwise
 */
static int smack_inode_alloc_security(struct inode *inode)
{
	inode->i_security = new_inode_smack(current_security());
	if (inode->i_security == NULL)
		return -ENOMEM;
	return 0;
}

/**
 * smack_inode_free_security - free an inode blob
 * @inode: the inode with a blob
 *
 * Clears the blob pointer in inode
 */
static void smack_inode_free_security(struct inode *inode)
{
	kfree(inode->i_security);
	inode->i_security = NULL;
}

/**
 * smack_inode_init_security - copy out the smack from an inode
 * @inode: the inode
 * @dir: unused
 * @name: where to put the attribute name
 * @value: where to put the attribute value
 * @len: where to put the length of the attribute
 *
 * Returns 0 if it all works out, -ENOMEM if there's no memory
 */
static int smack_inode_init_security(struct inode *inode, struct inode *dir,
				     char **name, void **value, size_t *len)
{
	char *isp = smk_of_inode(inode);

	if (name) {
		*name = kstrdup(XATTR_SMACK_SUFFIX, GFP_KERNEL);
		if (*name == NULL)
			return -ENOMEM;
	}

	if (value) {
		*value = kstrdup(isp, GFP_KERNEL);
		if (*value == NULL)
			return -ENOMEM;
	}

	if (len)
		*len = strlen(isp) + 1;

	return 0;
}

/**
 * smack_inode_link - Smack check on link
 * @old_dentry: the existing object
 * @dir: unused
 * @new_dentry: the new object
 *
 * Returns 0 if access is permitted, an error code otherwise
 */
static int smack_inode_link(struct dentry *old_dentry, struct inode *dir,
			    struct dentry *new_dentry)
{
	int rc;
	char *isp;

	isp = smk_of_inode(old_dentry->d_inode);
	rc = smk_curacc(isp, MAY_WRITE);

	if (rc == 0 && new_dentry->d_inode != NULL) {
		isp = smk_of_inode(new_dentry->d_inode);
		rc = smk_curacc(isp, MAY_WRITE);
	}

	return rc;
}

/**
 * smack_inode_unlink - Smack check on inode deletion
 * @dir: containing directory object
 * @dentry: file to unlink
 *
 * Returns 0 if current can write the containing directory
 * and the object, error code otherwise
 */
static int smack_inode_unlink(struct inode *dir, struct dentry *dentry)
{
	struct inode *ip = dentry->d_inode;
	int rc;

	/*
	 * You need write access to the thing you're unlinking
	 */
	rc = smk_curacc(smk_of_inode(ip), MAY_WRITE);
	if (rc == 0)
		/*
		 * You also need write access to the containing directory
		 */
		rc = smk_curacc(smk_of_inode(dir), MAY_WRITE);

	return rc;
}

/**
 * smack_inode_rmdir - Smack check on directory deletion
 * @dir: containing directory object
 * @dentry: directory to unlink
 *
 * Returns 0 if current can write the containing directory
 * and the directory, error code otherwise
 */
static int smack_inode_rmdir(struct inode *dir, struct dentry *dentry)
{
	int rc;

	/*
	 * You need write access to the thing you're removing
	 */
	rc = smk_curacc(smk_of_inode(dentry->d_inode), MAY_WRITE);
	if (rc == 0)
		/*
		 * You also need write access to the containing directory
		 */
		rc = smk_curacc(smk_of_inode(dir), MAY_WRITE);

	return rc;
}

/**
 * smack_inode_rename - Smack check on rename
 * @old_inode: the old directory
 * @old_dentry: unused
 * @new_inode: the new directory
 * @new_dentry: unused
 *
 * Read and write access is required on both the old and
 * new directories.
 *
 * Returns 0 if access is permitted, an error code otherwise
 */
static int smack_inode_rename(struct inode *old_inode,
			      struct dentry *old_dentry,
			      struct inode *new_inode,
			      struct dentry *new_dentry)
{
	int rc;
	char *isp;

	isp = smk_of_inode(old_dentry->d_inode);
	rc = smk_curacc(isp, MAY_READWRITE);

	if (rc == 0 && new_dentry->d_inode != NULL) {
		isp = smk_of_inode(new_dentry->d_inode);
		rc = smk_curacc(isp, MAY_READWRITE);
	}

	return rc;
}

/**
 * smack_inode_permission - Smack version of permission()
 * @inode: the inode in question
 * @mask: the access requested
 *
 * This is the important Smack hook.
 *
 * Returns 0 if access is permitted, -EACCES otherwise
 */
static int smack_inode_permission(struct inode *inode, int mask)
{
	/*
	 * No permission to check. Existence test. Yup, it's there.
	 */
	if (mask == 0)
		return 0;

	return smk_curacc(smk_of_inode(inode), mask);
}

/**
 * smack_inode_setattr - Smack check for setting attributes
 * @dentry: the object
 * @iattr: for the force flag
 *
 * Returns 0 if access is permitted, an error code otherwise
 */
static int smack_inode_setattr(struct dentry *dentry, struct iattr *iattr)
{
	/*
	 * Need to allow for clearing the setuid bit.
	 */
	if (iattr->ia_valid & ATTR_FORCE)
		return 0;

	return smk_curacc(smk_of_inode(dentry->d_inode), MAY_WRITE);
}

/**
 * smack_inode_getattr - Smack check for getting attributes
 * @mnt: unused
 * @dentry: the object
 *
 * Returns 0 if access is permitted, an error code otherwise
 */
static int smack_inode_getattr(struct vfsmount *mnt, struct dentry *dentry)
{
	return smk_curacc(smk_of_inode(dentry->d_inode), MAY_READ);
}

/**
 * smack_inode_setxattr - Smack check for setting xattrs
 * @dentry: the object
 * @name: name of the attribute
 * @value: unused
 * @size: unused
 * @flags: unused
 *
 * This protects the Smack attribute explicitly.
 *
 * Returns 0 if access is permitted, an error code otherwise
 */
static int smack_inode_setxattr(struct dentry *dentry, const char *name,
				const void *value, size_t size, int flags)
{
	int rc = 0;

	if (strcmp(name, XATTR_NAME_SMACK) == 0 ||
	    strcmp(name, XATTR_NAME_SMACKIPIN) == 0 ||
	    strcmp(name, XATTR_NAME_SMACKIPOUT) == 0) {
		if (!capable(CAP_MAC_ADMIN))
			rc = -EPERM;
<<<<<<< HEAD
		/* a label cannot be void and cannot begin with '-' */
		if (size == 0 || (size > 0 && ((char *)value)[0] == '-'))
=======
		/*
		 * check label validity here so import wont fail on
		 * post_setxattr
		 */
		if (size == 0 || size >= SMK_LABELLEN ||
		    smk_import(value, size) == NULL)
>>>>>>> 6574612f
			rc = -EINVAL;
	} else
		rc = cap_inode_setxattr(dentry, name, value, size, flags);

	if (rc == 0)
		rc = smk_curacc(smk_of_inode(dentry->d_inode), MAY_WRITE);

	return rc;
}

/**
 * smack_inode_post_setxattr - Apply the Smack update approved above
 * @dentry: object
 * @name: attribute name
 * @value: attribute value
 * @size: attribute size
 * @flags: unused
 *
 * Set the pointer in the inode blob to the entry found
 * in the master label list.
 */
static void smack_inode_post_setxattr(struct dentry *dentry, const char *name,
				      const void *value, size_t size, int flags)
{
	struct inode_smack *isp;
	char *nsp;

	/*
	 * Not SMACK
	 */
	if (strcmp(name, XATTR_NAME_SMACK))
		return;

	isp = dentry->d_inode->i_security;

	/*
	 * No locking is done here. This is a pointer
	 * assignment.
	 */
	nsp = smk_import(value, size);
	if (nsp != NULL)
		isp->smk_inode = nsp;
	else
		isp->smk_inode = smack_known_invalid.smk_known;

	return;
}

/*
 * smack_inode_getxattr - Smack check on getxattr
 * @dentry: the object
 * @name: unused
 *
 * Returns 0 if access is permitted, an error code otherwise
 */
static int smack_inode_getxattr(struct dentry *dentry, const char *name)
{
	return smk_curacc(smk_of_inode(dentry->d_inode), MAY_READ);
}

/*
 * smack_inode_removexattr - Smack check on removexattr
 * @dentry: the object
 * @name: name of the attribute
 *
 * Removing the Smack attribute requires CAP_MAC_ADMIN
 *
 * Returns 0 if access is permitted, an error code otherwise
 */
static int smack_inode_removexattr(struct dentry *dentry, const char *name)
{
	int rc = 0;

	if (strcmp(name, XATTR_NAME_SMACK) == 0 ||
	    strcmp(name, XATTR_NAME_SMACKIPIN) == 0 ||
	    strcmp(name, XATTR_NAME_SMACKIPOUT) == 0) {
		if (!capable(CAP_MAC_ADMIN))
			rc = -EPERM;
	} else
		rc = cap_inode_removexattr(dentry, name);

	if (rc == 0)
		rc = smk_curacc(smk_of_inode(dentry->d_inode), MAY_WRITE);

	return rc;
}

/**
 * smack_inode_getsecurity - get smack xattrs
 * @inode: the object
 * @name: attribute name
 * @buffer: where to put the result
 * @alloc: unused
 *
 * Returns the size of the attribute or an error code
 */
static int smack_inode_getsecurity(const struct inode *inode,
				   const char *name, void **buffer,
				   bool alloc)
{
	struct socket_smack *ssp;
	struct socket *sock;
	struct super_block *sbp;
	struct inode *ip = (struct inode *)inode;
	char *isp;
	int ilen;
	int rc = 0;

	if (strcmp(name, XATTR_SMACK_SUFFIX) == 0) {
		isp = smk_of_inode(inode);
		ilen = strlen(isp) + 1;
		*buffer = isp;
		return ilen;
	}

	/*
	 * The rest of the Smack xattrs are only on sockets.
	 */
	sbp = ip->i_sb;
	if (sbp->s_magic != SOCKFS_MAGIC)
		return -EOPNOTSUPP;

	sock = SOCKET_I(ip);
	if (sock == NULL || sock->sk == NULL)
		return -EOPNOTSUPP;

	ssp = sock->sk->sk_security;

	if (strcmp(name, XATTR_SMACK_IPIN) == 0)
		isp = ssp->smk_in;
	else if (strcmp(name, XATTR_SMACK_IPOUT) == 0)
		isp = ssp->smk_out;
	else
		return -EOPNOTSUPP;

	ilen = strlen(isp) + 1;
	if (rc == 0) {
		*buffer = isp;
		rc = ilen;
	}

	return rc;
}


/**
 * smack_inode_listsecurity - list the Smack attributes
 * @inode: the object
 * @buffer: where they go
 * @buffer_size: size of buffer
 *
 * Returns 0 on success, -EINVAL otherwise
 */
static int smack_inode_listsecurity(struct inode *inode, char *buffer,
				    size_t buffer_size)
{
	int len = strlen(XATTR_NAME_SMACK);

	if (buffer != NULL && len <= buffer_size) {
		memcpy(buffer, XATTR_NAME_SMACK, len);
		return len;
	}
	return -EINVAL;
}

/**
 * smack_inode_getsecid - Extract inode's security id
 * @inode: inode to extract the info from
 * @secid: where result will be saved
 */
static void smack_inode_getsecid(const struct inode *inode, u32 *secid)
{
	struct inode_smack *isp = inode->i_security;

	*secid = smack_to_secid(isp->smk_inode);
}

/*
 * File Hooks
 */

/**
 * smack_file_permission - Smack check on file operations
 * @file: unused
 * @mask: unused
 *
 * Returns 0
 *
 * Should access checks be done on each read or write?
 * UNICOS and SELinux say yes.
 * Trusted Solaris, Trusted Irix, and just about everyone else says no.
 *
 * I'll say no for now. Smack does not do the frequent
 * label changing that SELinux does.
 */
static int smack_file_permission(struct file *file, int mask)
{
	return 0;
}

/**
 * smack_file_alloc_security - assign a file security blob
 * @file: the object
 *
 * The security blob for a file is a pointer to the master
 * label list, so no allocation is done.
 *
 * Returns 0
 */
static int smack_file_alloc_security(struct file *file)
{
	file->f_security = current_security();
	return 0;
}

/**
 * smack_file_free_security - clear a file security blob
 * @file: the object
 *
 * The security blob for a file is a pointer to the master
 * label list, so no memory is freed.
 */
static void smack_file_free_security(struct file *file)
{
	file->f_security = NULL;
}

/**
 * smack_file_ioctl - Smack check on ioctls
 * @file: the object
 * @cmd: what to do
 * @arg: unused
 *
 * Relies heavily on the correct use of the ioctl command conventions.
 *
 * Returns 0 if allowed, error code otherwise
 */
static int smack_file_ioctl(struct file *file, unsigned int cmd,
			    unsigned long arg)
{
	int rc = 0;

	if (_IOC_DIR(cmd) & _IOC_WRITE)
		rc = smk_curacc(file->f_security, MAY_WRITE);

	if (rc == 0 && (_IOC_DIR(cmd) & _IOC_READ))
		rc = smk_curacc(file->f_security, MAY_READ);

	return rc;
}

/**
 * smack_file_lock - Smack check on file locking
 * @file: the object
 * @cmd: unused
 *
 * Returns 0 if current has write access, error code otherwise
 */
static int smack_file_lock(struct file *file, unsigned int cmd)
{
	return smk_curacc(file->f_security, MAY_WRITE);
}

/**
 * smack_file_fcntl - Smack check on fcntl
 * @file: the object
 * @cmd: what action to check
 * @arg: unused
 *
 * Returns 0 if current has access, error code otherwise
 */
static int smack_file_fcntl(struct file *file, unsigned int cmd,
			    unsigned long arg)
{
	int rc;

	switch (cmd) {
	case F_DUPFD:
	case F_GETFD:
	case F_GETFL:
	case F_GETLK:
	case F_GETOWN:
	case F_GETSIG:
		rc = smk_curacc(file->f_security, MAY_READ);
		break;
	case F_SETFD:
	case F_SETFL:
	case F_SETLK:
	case F_SETLKW:
	case F_SETOWN:
	case F_SETSIG:
		rc = smk_curacc(file->f_security, MAY_WRITE);
		break;
	default:
		rc = smk_curacc(file->f_security, MAY_READWRITE);
	}

	return rc;
}

/**
 * smack_file_set_fowner - set the file security blob value
 * @file: object in question
 *
 * Returns 0
 * Further research may be required on this one.
 */
static int smack_file_set_fowner(struct file *file)
{
	file->f_security = current_security();
	return 0;
}

/**
 * smack_file_send_sigiotask - Smack on sigio
 * @tsk: The target task
 * @fown: the object the signal come from
 * @signum: unused
 *
 * Allow a privileged task to get signals even if it shouldn't
 *
 * Returns 0 if a subject with the object's smack could
 * write to the task, an error code otherwise.
 */
static int smack_file_send_sigiotask(struct task_struct *tsk,
				     struct fown_struct *fown, int signum)
{
	struct file *file;
	int rc;

	/*
	 * struct fown_struct is never outside the context of a struct file
	 */
	file = container_of(fown, struct file, f_owner);
	rc = smk_access(file->f_security, tsk->cred->security, MAY_WRITE);
	if (rc != 0 && has_capability(tsk, CAP_MAC_OVERRIDE))
		return 0;
	return rc;
}

/**
 * smack_file_receive - Smack file receive check
 * @file: the object
 *
 * Returns 0 if current has access, error code otherwise
 */
static int smack_file_receive(struct file *file)
{
	int may = 0;

	/*
	 * This code relies on bitmasks.
	 */
	if (file->f_mode & FMODE_READ)
		may = MAY_READ;
	if (file->f_mode & FMODE_WRITE)
		may |= MAY_WRITE;

	return smk_curacc(file->f_security, may);
}

/*
 * Task hooks
 */

/**
 * smack_cred_free - "free" task-level security credentials
 * @cred: the credentials in question
 *
 * Smack isn't using copies of blobs. Everyone
 * points to an immutable list. The blobs never go away.
 * There is no leak here.
 */
static void smack_cred_free(struct cred *cred)
{
	cred->security = NULL;
}

/**
 * smack_cred_prepare - prepare new set of credentials for modification
 * @new: the new credentials
 * @old: the original credentials
 * @gfp: the atomicity of any memory allocations
 *
 * Prepare a new set of credentials for modification.
 */
static int smack_cred_prepare(struct cred *new, const struct cred *old,
			      gfp_t gfp)
{
	new->security = old->security;
	return 0;
}

/**
 * smack_cred_commit - commit new credentials
 * @new: the new credentials
 * @old: the original credentials
 */
static void smack_cred_commit(struct cred *new, const struct cred *old)
{
}

/**
 * smack_kernel_act_as - Set the subjective context in a set of credentials
 * @new: points to the set of credentials to be modified.
 * @secid: specifies the security ID to be set
 *
 * Set the security data for a kernel service.
 */
static int smack_kernel_act_as(struct cred *new, u32 secid)
{
	char *smack = smack_from_secid(secid);

	if (smack == NULL)
		return -EINVAL;

	new->security = smack;
	return 0;
}

/**
 * smack_kernel_create_files_as - Set the file creation label in a set of creds
 * @new: points to the set of credentials to be modified
 * @inode: points to the inode to use as a reference
 *
 * Set the file creation context in a set of credentials to the same
 * as the objective context of the specified inode
 */
static int smack_kernel_create_files_as(struct cred *new,
					struct inode *inode)
{
	struct inode_smack *isp = inode->i_security;

	new->security = isp->smk_inode;
	return 0;
}

/**
 * smack_task_setpgid - Smack check on setting pgid
 * @p: the task object
 * @pgid: unused
 *
 * Return 0 if write access is permitted
 */
static int smack_task_setpgid(struct task_struct *p, pid_t pgid)
{
	return smk_curacc(task_security(p), MAY_WRITE);
}

/**
 * smack_task_getpgid - Smack access check for getpgid
 * @p: the object task
 *
 * Returns 0 if current can read the object task, error code otherwise
 */
static int smack_task_getpgid(struct task_struct *p)
{
	return smk_curacc(task_security(p), MAY_READ);
}

/**
 * smack_task_getsid - Smack access check for getsid
 * @p: the object task
 *
 * Returns 0 if current can read the object task, error code otherwise
 */
static int smack_task_getsid(struct task_struct *p)
{
	return smk_curacc(task_security(p), MAY_READ);
}

/**
 * smack_task_getsecid - get the secid of the task
 * @p: the object task
 * @secid: where to put the result
 *
 * Sets the secid to contain a u32 version of the smack label.
 */
static void smack_task_getsecid(struct task_struct *p, u32 *secid)
{
	*secid = smack_to_secid(task_security(p));
}

/**
 * smack_task_setnice - Smack check on setting nice
 * @p: the task object
 * @nice: unused
 *
 * Return 0 if write access is permitted
 */
static int smack_task_setnice(struct task_struct *p, int nice)
{
	int rc;

	rc = cap_task_setnice(p, nice);
	if (rc == 0)
		rc = smk_curacc(task_security(p), MAY_WRITE);
	return rc;
}

/**
 * smack_task_setioprio - Smack check on setting ioprio
 * @p: the task object
 * @ioprio: unused
 *
 * Return 0 if write access is permitted
 */
static int smack_task_setioprio(struct task_struct *p, int ioprio)
{
	int rc;

	rc = cap_task_setioprio(p, ioprio);
	if (rc == 0)
		rc = smk_curacc(task_security(p), MAY_WRITE);
	return rc;
}

/**
 * smack_task_getioprio - Smack check on reading ioprio
 * @p: the task object
 *
 * Return 0 if read access is permitted
 */
static int smack_task_getioprio(struct task_struct *p)
{
	return smk_curacc(task_security(p), MAY_READ);
}

/**
 * smack_task_setscheduler - Smack check on setting scheduler
 * @p: the task object
 * @policy: unused
 * @lp: unused
 *
 * Return 0 if read access is permitted
 */
static int smack_task_setscheduler(struct task_struct *p, int policy,
				   struct sched_param *lp)
{
	int rc;

	rc = cap_task_setscheduler(p, policy, lp);
	if (rc == 0)
		rc = smk_curacc(task_security(p), MAY_WRITE);
	return rc;
}

/**
 * smack_task_getscheduler - Smack check on reading scheduler
 * @p: the task object
 *
 * Return 0 if read access is permitted
 */
static int smack_task_getscheduler(struct task_struct *p)
{
	return smk_curacc(task_security(p), MAY_READ);
}

/**
 * smack_task_movememory - Smack check on moving memory
 * @p: the task object
 *
 * Return 0 if write access is permitted
 */
static int smack_task_movememory(struct task_struct *p)
{
	return smk_curacc(task_security(p), MAY_WRITE);
}

/**
 * smack_task_kill - Smack check on signal delivery
 * @p: the task object
 * @info: unused
 * @sig: unused
 * @secid: identifies the smack to use in lieu of current's
 *
 * Return 0 if write access is permitted
 *
 * The secid behavior is an artifact of an SELinux hack
 * in the USB code. Someday it may go away.
 */
static int smack_task_kill(struct task_struct *p, struct siginfo *info,
			   int sig, u32 secid)
{
	/*
	 * Sending a signal requires that the sender
	 * can write the receiver.
	 */
	if (secid == 0)
		return smk_curacc(task_security(p), MAY_WRITE);
	/*
	 * If the secid isn't 0 we're dealing with some USB IO
	 * specific behavior. This is not clean. For one thing
	 * we can't take privilege into account.
	 */
	return smk_access(smack_from_secid(secid), task_security(p), MAY_WRITE);
}

/**
 * smack_task_wait - Smack access check for waiting
 * @p: task to wait for
 *
 * Returns 0 if current can wait for p, error code otherwise
 */
static int smack_task_wait(struct task_struct *p)
{
	int rc;

	rc = smk_access(current_security(), task_security(p), MAY_WRITE);
	if (rc == 0)
		return 0;

	/*
	 * Allow the operation to succeed if either task
	 * has privilege to perform operations that might
	 * account for the smack labels having gotten to
	 * be different in the first place.
	 *
	 * This breaks the strict subject/object access
	 * control ideal, taking the object's privilege
	 * state into account in the decision as well as
	 * the smack value.
	 */
	if (capable(CAP_MAC_OVERRIDE) || has_capability(p, CAP_MAC_OVERRIDE))
		return 0;

	return rc;
}

/**
 * smack_task_to_inode - copy task smack into the inode blob
 * @p: task to copy from
 * @inode: inode to copy to
 *
 * Sets the smack pointer in the inode security blob
 */
static void smack_task_to_inode(struct task_struct *p, struct inode *inode)
{
	struct inode_smack *isp = inode->i_security;
	isp->smk_inode = task_security(p);
}

/*
 * Socket hooks.
 */

/**
 * smack_sk_alloc_security - Allocate a socket blob
 * @sk: the socket
 * @family: unused
 * @gfp_flags: memory allocation flags
 *
 * Assign Smack pointers to current
 *
 * Returns 0 on success, -ENOMEM is there's no memory
 */
static int smack_sk_alloc_security(struct sock *sk, int family, gfp_t gfp_flags)
{
	char *csp = current_security();
	struct socket_smack *ssp;

	ssp = kzalloc(sizeof(struct socket_smack), gfp_flags);
	if (ssp == NULL)
		return -ENOMEM;

	ssp->smk_in = csp;
	ssp->smk_out = csp;
	ssp->smk_packet[0] = '\0';

	sk->sk_security = ssp;

	return 0;
}

/**
 * smack_sk_free_security - Free a socket blob
 * @sk: the socket
 *
 * Clears the blob pointer
 */
static void smack_sk_free_security(struct sock *sk)
{
	kfree(sk->sk_security);
}

/**
* smack_host_label - check host based restrictions
* @sip: the object end
*
* looks for host based access restrictions
*
* This version will only be appropriate for really small sets of single label
* hosts.  The caller is responsible for ensuring that the RCU read lock is
* taken before calling this function.
*
* Returns the label of the far end or NULL if it's not special.
*/
static char *smack_host_label(struct sockaddr_in *sip)
{
	struct smk_netlbladdr *snp;
	struct in_addr *siap = &sip->sin_addr;

	if (siap->s_addr == 0)
		return NULL;

	list_for_each_entry_rcu(snp, &smk_netlbladdr_list, list)
		/*
		* we break after finding the first match because
		* the list is sorted from longest to shortest mask
		* so we have found the most specific match
		*/
		if ((&snp->smk_host.sin_addr)->s_addr ==
		    (siap->s_addr & (&snp->smk_mask)->s_addr)) {
			/* we have found the special CIPSO option */
			if (snp->smk_label == smack_cipso_option)
				return NULL;
			return snp->smk_label;
		}

	return NULL;
}

/**
 * smack_set_catset - convert a capset to netlabel mls categories
 * @catset: the Smack categories
 * @sap: where to put the netlabel categories
 *
 * Allocates and fills attr.mls.cat
 */
static void smack_set_catset(char *catset, struct netlbl_lsm_secattr *sap)
{
	unsigned char *cp;
	unsigned char m;
	int cat;
	int rc;
	int byte;

	if (!catset)
		return;

	sap->flags |= NETLBL_SECATTR_MLS_CAT;
	sap->attr.mls.cat = netlbl_secattr_catmap_alloc(GFP_ATOMIC);
	sap->attr.mls.cat->startbit = 0;

	for (cat = 1, cp = catset, byte = 0; byte < SMK_LABELLEN; cp++, byte++)
		for (m = 0x80; m != 0; m >>= 1, cat++) {
			if ((m & *cp) == 0)
				continue;
			rc = netlbl_secattr_catmap_setbit(sap->attr.mls.cat,
							  cat, GFP_ATOMIC);
		}
}

/**
 * smack_to_secattr - fill a secattr from a smack value
 * @smack: the smack value
 * @nlsp: where the result goes
 *
 * Casey says that CIPSO is good enough for now.
 * It can be used to effect.
 * It can also be abused to effect when necessary.
 * Appologies to the TSIG group in general and GW in particular.
 */
static void smack_to_secattr(char *smack, struct netlbl_lsm_secattr *nlsp)
{
	struct smack_cipso cipso;
	int rc;

	nlsp->domain = smack;
	nlsp->flags = NETLBL_SECATTR_DOMAIN | NETLBL_SECATTR_MLS_LVL;

	rc = smack_to_cipso(smack, &cipso);
	if (rc == 0) {
		nlsp->attr.mls.lvl = cipso.smk_level;
		smack_set_catset(cipso.smk_catset, nlsp);
	} else {
		nlsp->attr.mls.lvl = smack_cipso_direct;
		smack_set_catset(smack, nlsp);
	}
}

/**
 * smack_netlabel - Set the secattr on a socket
 * @sk: the socket
 * @labeled: socket label scheme
 *
 * Convert the outbound smack value (smk_out) to a
 * secattr and attach it to the socket.
 *
 * Returns 0 on success or an error code
 */
static int smack_netlabel(struct sock *sk, int labeled)
{
	struct socket_smack *ssp = sk->sk_security;
	struct netlbl_lsm_secattr secattr;
	int rc = 0;

	/*
	 * Usually the netlabel code will handle changing the
	 * packet labeling based on the label.
	 * The case of a single label host is different, because
	 * a single label host should never get a labeled packet
	 * even though the label is usually associated with a packet
	 * label.
	 */
	local_bh_disable();
	bh_lock_sock_nested(sk);

	if (ssp->smk_out == smack_net_ambient ||
	    labeled == SMACK_UNLABELED_SOCKET)
		netlbl_sock_delattr(sk);
	else {
		netlbl_secattr_init(&secattr);
		smack_to_secattr(ssp->smk_out, &secattr);
		rc = netlbl_sock_setattr(sk, sk->sk_family, &secattr);
		netlbl_secattr_destroy(&secattr);
	}

	bh_unlock_sock(sk);
	local_bh_enable();

	return rc;
}

/**
 * smack_netlbel_send - Set the secattr on a socket and perform access checks
 * @sk: the socket
 * @sap: the destination address
 *
 * Set the correct secattr for the given socket based on the destination
 * address and perform any outbound access checks needed.
 *
 * Returns 0 on success or an error code.
 *
 */
static int smack_netlabel_send(struct sock *sk, struct sockaddr_in *sap)
{
	int rc;
	int sk_lbl;
	char *hostsp;
	struct socket_smack *ssp = sk->sk_security;

	rcu_read_lock();
	hostsp = smack_host_label(sap);
	if (hostsp != NULL) {
		sk_lbl = SMACK_UNLABELED_SOCKET;
		rc = smk_access(ssp->smk_out, hostsp, MAY_WRITE);
	} else {
		sk_lbl = SMACK_CIPSO_SOCKET;
		rc = 0;
	}
	rcu_read_unlock();
	if (rc != 0)
		return rc;

	return smack_netlabel(sk, sk_lbl);
}

/**
 * smack_inode_setsecurity - set smack xattrs
 * @inode: the object
 * @name: attribute name
 * @value: attribute value
 * @size: size of the attribute
 * @flags: unused
 *
 * Sets the named attribute in the appropriate blob
 *
 * Returns 0 on success, or an error code
 */
static int smack_inode_setsecurity(struct inode *inode, const char *name,
				   const void *value, size_t size, int flags)
{
	char *sp;
	struct inode_smack *nsp = inode->i_security;
	struct socket_smack *ssp;
	struct socket *sock;
	int rc = 0;

	if (value == NULL || size > SMK_LABELLEN || size == 0)
		return -EACCES;

	sp = smk_import(value, size);
	if (sp == NULL)
		return -EINVAL;

	if (strcmp(name, XATTR_SMACK_SUFFIX) == 0) {
		nsp->smk_inode = sp;
		return 0;
	}
	/*
	 * The rest of the Smack xattrs are only on sockets.
	 */
	if (inode->i_sb->s_magic != SOCKFS_MAGIC)
		return -EOPNOTSUPP;

	sock = SOCKET_I(inode);
	if (sock == NULL || sock->sk == NULL)
		return -EOPNOTSUPP;

	ssp = sock->sk->sk_security;

	if (strcmp(name, XATTR_SMACK_IPIN) == 0)
		ssp->smk_in = sp;
	else if (strcmp(name, XATTR_SMACK_IPOUT) == 0) {
		ssp->smk_out = sp;
		rc = smack_netlabel(sock->sk, SMACK_CIPSO_SOCKET);
		if (rc != 0)
			printk(KERN_WARNING "Smack: \"%s\" netlbl error %d.\n",
			       __func__, -rc);
	} else
		return -EOPNOTSUPP;

	return 0;
}

/**
 * smack_socket_post_create - finish socket setup
 * @sock: the socket
 * @family: protocol family
 * @type: unused
 * @protocol: unused
 * @kern: unused
 *
 * Sets the netlabel information on the socket
 *
 * Returns 0 on success, and error code otherwise
 */
static int smack_socket_post_create(struct socket *sock, int family,
				    int type, int protocol, int kern)
{
	if (family != PF_INET || sock->sk == NULL)
		return 0;
	/*
	 * Set the outbound netlbl.
	 */
	return smack_netlabel(sock->sk, SMACK_CIPSO_SOCKET);
}

/**
 * smack_socket_connect - connect access check
 * @sock: the socket
 * @sap: the other end
 * @addrlen: size of sap
 *
 * Verifies that a connection may be possible
 *
 * Returns 0 on success, and error code otherwise
 */
static int smack_socket_connect(struct socket *sock, struct sockaddr *sap,
				int addrlen)
{
	if (sock->sk == NULL || sock->sk->sk_family != PF_INET)
		return 0;
	if (addrlen < sizeof(struct sockaddr_in))
		return -EINVAL;

	return smack_netlabel_send(sock->sk, (struct sockaddr_in *)sap);
}

/**
 * smack_flags_to_may - convert S_ to MAY_ values
 * @flags: the S_ value
 *
 * Returns the equivalent MAY_ value
 */
static int smack_flags_to_may(int flags)
{
	int may = 0;

	if (flags & S_IRUGO)
		may |= MAY_READ;
	if (flags & S_IWUGO)
		may |= MAY_WRITE;
	if (flags & S_IXUGO)
		may |= MAY_EXEC;

	return may;
}

/**
 * smack_msg_msg_alloc_security - Set the security blob for msg_msg
 * @msg: the object
 *
 * Returns 0
 */
static int smack_msg_msg_alloc_security(struct msg_msg *msg)
{
	msg->security = current_security();
	return 0;
}

/**
 * smack_msg_msg_free_security - Clear the security blob for msg_msg
 * @msg: the object
 *
 * Clears the blob pointer
 */
static void smack_msg_msg_free_security(struct msg_msg *msg)
{
	msg->security = NULL;
}

/**
 * smack_of_shm - the smack pointer for the shm
 * @shp: the object
 *
 * Returns a pointer to the smack value
 */
static char *smack_of_shm(struct shmid_kernel *shp)
{
	return (char *)shp->shm_perm.security;
}

/**
 * smack_shm_alloc_security - Set the security blob for shm
 * @shp: the object
 *
 * Returns 0
 */
static int smack_shm_alloc_security(struct shmid_kernel *shp)
{
	struct kern_ipc_perm *isp = &shp->shm_perm;

	isp->security = current_security();
	return 0;
}

/**
 * smack_shm_free_security - Clear the security blob for shm
 * @shp: the object
 *
 * Clears the blob pointer
 */
static void smack_shm_free_security(struct shmid_kernel *shp)
{
	struct kern_ipc_perm *isp = &shp->shm_perm;

	isp->security = NULL;
}

/**
 * smack_shm_associate - Smack access check for shm
 * @shp: the object
 * @shmflg: access requested
 *
 * Returns 0 if current has the requested access, error code otherwise
 */
static int smack_shm_associate(struct shmid_kernel *shp, int shmflg)
{
	char *ssp = smack_of_shm(shp);
	int may;

	may = smack_flags_to_may(shmflg);
	return smk_curacc(ssp, may);
}

/**
 * smack_shm_shmctl - Smack access check for shm
 * @shp: the object
 * @cmd: what it wants to do
 *
 * Returns 0 if current has the requested access, error code otherwise
 */
static int smack_shm_shmctl(struct shmid_kernel *shp, int cmd)
{
	char *ssp;
	int may;

	switch (cmd) {
	case IPC_STAT:
	case SHM_STAT:
		may = MAY_READ;
		break;
	case IPC_SET:
	case SHM_LOCK:
	case SHM_UNLOCK:
	case IPC_RMID:
		may = MAY_READWRITE;
		break;
	case IPC_INFO:
	case SHM_INFO:
		/*
		 * System level information.
		 */
		return 0;
	default:
		return -EINVAL;
	}

	ssp = smack_of_shm(shp);
	return smk_curacc(ssp, may);
}

/**
 * smack_shm_shmat - Smack access for shmat
 * @shp: the object
 * @shmaddr: unused
 * @shmflg: access requested
 *
 * Returns 0 if current has the requested access, error code otherwise
 */
static int smack_shm_shmat(struct shmid_kernel *shp, char __user *shmaddr,
			   int shmflg)
{
	char *ssp = smack_of_shm(shp);
	int may;

	may = smack_flags_to_may(shmflg);
	return smk_curacc(ssp, may);
}

/**
 * smack_of_sem - the smack pointer for the sem
 * @sma: the object
 *
 * Returns a pointer to the smack value
 */
static char *smack_of_sem(struct sem_array *sma)
{
	return (char *)sma->sem_perm.security;
}

/**
 * smack_sem_alloc_security - Set the security blob for sem
 * @sma: the object
 *
 * Returns 0
 */
static int smack_sem_alloc_security(struct sem_array *sma)
{
	struct kern_ipc_perm *isp = &sma->sem_perm;

	isp->security = current_security();
	return 0;
}

/**
 * smack_sem_free_security - Clear the security blob for sem
 * @sma: the object
 *
 * Clears the blob pointer
 */
static void smack_sem_free_security(struct sem_array *sma)
{
	struct kern_ipc_perm *isp = &sma->sem_perm;

	isp->security = NULL;
}

/**
 * smack_sem_associate - Smack access check for sem
 * @sma: the object
 * @semflg: access requested
 *
 * Returns 0 if current has the requested access, error code otherwise
 */
static int smack_sem_associate(struct sem_array *sma, int semflg)
{
	char *ssp = smack_of_sem(sma);
	int may;

	may = smack_flags_to_may(semflg);
	return smk_curacc(ssp, may);
}

/**
 * smack_sem_shmctl - Smack access check for sem
 * @sma: the object
 * @cmd: what it wants to do
 *
 * Returns 0 if current has the requested access, error code otherwise
 */
static int smack_sem_semctl(struct sem_array *sma, int cmd)
{
	char *ssp;
	int may;

	switch (cmd) {
	case GETPID:
	case GETNCNT:
	case GETZCNT:
	case GETVAL:
	case GETALL:
	case IPC_STAT:
	case SEM_STAT:
		may = MAY_READ;
		break;
	case SETVAL:
	case SETALL:
	case IPC_RMID:
	case IPC_SET:
		may = MAY_READWRITE;
		break;
	case IPC_INFO:
	case SEM_INFO:
		/*
		 * System level information
		 */
		return 0;
	default:
		return -EINVAL;
	}

	ssp = smack_of_sem(sma);
	return smk_curacc(ssp, may);
}

/**
 * smack_sem_semop - Smack checks of semaphore operations
 * @sma: the object
 * @sops: unused
 * @nsops: unused
 * @alter: unused
 *
 * Treated as read and write in all cases.
 *
 * Returns 0 if access is allowed, error code otherwise
 */
static int smack_sem_semop(struct sem_array *sma, struct sembuf *sops,
			   unsigned nsops, int alter)
{
	char *ssp = smack_of_sem(sma);

	return smk_curacc(ssp, MAY_READWRITE);
}

/**
 * smack_msg_alloc_security - Set the security blob for msg
 * @msq: the object
 *
 * Returns 0
 */
static int smack_msg_queue_alloc_security(struct msg_queue *msq)
{
	struct kern_ipc_perm *kisp = &msq->q_perm;

	kisp->security = current_security();
	return 0;
}

/**
 * smack_msg_free_security - Clear the security blob for msg
 * @msq: the object
 *
 * Clears the blob pointer
 */
static void smack_msg_queue_free_security(struct msg_queue *msq)
{
	struct kern_ipc_perm *kisp = &msq->q_perm;

	kisp->security = NULL;
}

/**
 * smack_of_msq - the smack pointer for the msq
 * @msq: the object
 *
 * Returns a pointer to the smack value
 */
static char *smack_of_msq(struct msg_queue *msq)
{
	return (char *)msq->q_perm.security;
}

/**
 * smack_msg_queue_associate - Smack access check for msg_queue
 * @msq: the object
 * @msqflg: access requested
 *
 * Returns 0 if current has the requested access, error code otherwise
 */
static int smack_msg_queue_associate(struct msg_queue *msq, int msqflg)
{
	char *msp = smack_of_msq(msq);
	int may;

	may = smack_flags_to_may(msqflg);
	return smk_curacc(msp, may);
}

/**
 * smack_msg_queue_msgctl - Smack access check for msg_queue
 * @msq: the object
 * @cmd: what it wants to do
 *
 * Returns 0 if current has the requested access, error code otherwise
 */
static int smack_msg_queue_msgctl(struct msg_queue *msq, int cmd)
{
	char *msp;
	int may;

	switch (cmd) {
	case IPC_STAT:
	case MSG_STAT:
		may = MAY_READ;
		break;
	case IPC_SET:
	case IPC_RMID:
		may = MAY_READWRITE;
		break;
	case IPC_INFO:
	case MSG_INFO:
		/*
		 * System level information
		 */
		return 0;
	default:
		return -EINVAL;
	}

	msp = smack_of_msq(msq);
	return smk_curacc(msp, may);
}

/**
 * smack_msg_queue_msgsnd - Smack access check for msg_queue
 * @msq: the object
 * @msg: unused
 * @msqflg: access requested
 *
 * Returns 0 if current has the requested access, error code otherwise
 */
static int smack_msg_queue_msgsnd(struct msg_queue *msq, struct msg_msg *msg,
				  int msqflg)
{
	char *msp = smack_of_msq(msq);
	int rc;

	rc = smack_flags_to_may(msqflg);
	return smk_curacc(msp, rc);
}

/**
 * smack_msg_queue_msgsnd - Smack access check for msg_queue
 * @msq: the object
 * @msg: unused
 * @target: unused
 * @type: unused
 * @mode: unused
 *
 * Returns 0 if current has read and write access, error code otherwise
 */
static int smack_msg_queue_msgrcv(struct msg_queue *msq, struct msg_msg *msg,
			struct task_struct *target, long type, int mode)
{
	char *msp = smack_of_msq(msq);

	return smk_curacc(msp, MAY_READWRITE);
}

/**
 * smack_ipc_permission - Smack access for ipc_permission()
 * @ipp: the object permissions
 * @flag: access requested
 *
 * Returns 0 if current has read and write access, error code otherwise
 */
static int smack_ipc_permission(struct kern_ipc_perm *ipp, short flag)
{
	char *isp = ipp->security;
	int may;

	may = smack_flags_to_may(flag);
	return smk_curacc(isp, may);
}

/**
 * smack_ipc_getsecid - Extract smack security id
 * @ipp: the object permissions
 * @secid: where result will be saved
 */
static void smack_ipc_getsecid(struct kern_ipc_perm *ipp, u32 *secid)
{
	char *smack = ipp->security;

	*secid = smack_to_secid(smack);
}

/**
 * smack_d_instantiate - Make sure the blob is correct on an inode
 * @opt_dentry: unused
 * @inode: the object
 *
 * Set the inode's security blob if it hasn't been done already.
 */
static void smack_d_instantiate(struct dentry *opt_dentry, struct inode *inode)
{
	struct super_block *sbp;
	struct superblock_smack *sbsp;
	struct inode_smack *isp;
	char *csp = current_security();
	char *fetched;
	char *final;
	struct dentry *dp;

	if (inode == NULL)
		return;

	isp = inode->i_security;

	mutex_lock(&isp->smk_lock);
	/*
	 * If the inode is already instantiated
	 * take the quick way out
	 */
	if (isp->smk_flags & SMK_INODE_INSTANT)
		goto unlockandout;

	sbp = inode->i_sb;
	sbsp = sbp->s_security;
	/*
	 * We're going to use the superblock default label
	 * if there's no label on the file.
	 */
	final = sbsp->smk_default;

	/*
	 * If this is the root inode the superblock
	 * may be in the process of initialization.
	 * If that is the case use the root value out
	 * of the superblock.
	 */
	if (opt_dentry->d_parent == opt_dentry) {
		isp->smk_inode = sbsp->smk_root;
		isp->smk_flags |= SMK_INODE_INSTANT;
		goto unlockandout;
	}

	/*
	 * This is pretty hackish.
	 * Casey says that we shouldn't have to do
	 * file system specific code, but it does help
	 * with keeping it simple.
	 */
	switch (sbp->s_magic) {
	case SMACK_MAGIC:
		/*
		 * Casey says that it's a little embarassing
		 * that the smack file system doesn't do
		 * extended attributes.
		 */
		final = smack_known_star.smk_known;
		break;
	case PIPEFS_MAGIC:
		/*
		 * Casey says pipes are easy (?)
		 */
		final = smack_known_star.smk_known;
		break;
	case DEVPTS_SUPER_MAGIC:
		/*
		 * devpts seems content with the label of the task.
		 * Programs that change smack have to treat the
		 * pty with respect.
		 */
		final = csp;
		break;
	case SOCKFS_MAGIC:
		/*
		 * Casey says sockets get the smack of the task.
		 */
		final = csp;
		break;
	case PROC_SUPER_MAGIC:
		/*
		 * Casey says procfs appears not to care.
		 * The superblock default suffices.
		 */
		break;
	case TMPFS_MAGIC:
		/*
		 * Device labels should come from the filesystem,
		 * but watch out, because they're volitile,
		 * getting recreated on every reboot.
		 */
		final = smack_known_star.smk_known;
		/*
		 * No break.
		 *
		 * If a smack value has been set we want to use it,
		 * but since tmpfs isn't giving us the opportunity
		 * to set mount options simulate setting the
		 * superblock default.
		 */
	default:
		/*
		 * This isn't an understood special case.
		 * Get the value from the xattr.
		 *
		 * No xattr support means, alas, no SMACK label.
		 * Use the aforeapplied default.
		 * It would be curious if the label of the task
		 * does not match that assigned.
		 */
		if (inode->i_op->getxattr == NULL)
			break;
		/*
		 * Get the dentry for xattr.
		 */
		if (opt_dentry == NULL) {
			dp = d_find_alias(inode);
			if (dp == NULL)
				break;
		} else {
			dp = dget(opt_dentry);
			if (dp == NULL)
				break;
		}

		fetched = smk_fetch(inode, dp);
		if (fetched != NULL)
			final = fetched;

		dput(dp);
		break;
	}

	if (final == NULL)
		isp->smk_inode = csp;
	else
		isp->smk_inode = final;

	isp->smk_flags |= SMK_INODE_INSTANT;

unlockandout:
	mutex_unlock(&isp->smk_lock);
	return;
}

/**
 * smack_getprocattr - Smack process attribute access
 * @p: the object task
 * @name: the name of the attribute in /proc/.../attr
 * @value: where to put the result
 *
 * Places a copy of the task Smack into value
 *
 * Returns the length of the smack label or an error code
 */
static int smack_getprocattr(struct task_struct *p, char *name, char **value)
{
	char *cp;
	int slen;

	if (strcmp(name, "current") != 0)
		return -EINVAL;

	cp = kstrdup(task_security(p), GFP_KERNEL);
	if (cp == NULL)
		return -ENOMEM;

	slen = strlen(cp);
	*value = cp;
	return slen;
}

/**
 * smack_setprocattr - Smack process attribute setting
 * @p: the object task
 * @name: the name of the attribute in /proc/.../attr
 * @value: the value to set
 * @size: the size of the value
 *
 * Sets the Smack value of the task. Only setting self
 * is permitted and only with privilege
 *
 * Returns the length of the smack label or an error code
 */
static int smack_setprocattr(struct task_struct *p, char *name,
			     void *value, size_t size)
{
	struct cred *new;
	char *newsmack;

	/*
	 * Changing another process' Smack value is too dangerous
	 * and supports no sane use case.
	 */
	if (p != current)
		return -EPERM;

	if (!capable(CAP_MAC_ADMIN))
		return -EPERM;

	if (value == NULL || size == 0 || size >= SMK_LABELLEN)
		return -EINVAL;

	if (strcmp(name, "current") != 0)
		return -EINVAL;

	newsmack = smk_import(value, size);
	if (newsmack == NULL)
		return -EINVAL;

	/*
	 * No process is ever allowed the web ("@") label.
	 */
	if (newsmack == smack_known_web.smk_known)
		return -EPERM;

	new = prepare_creds();
	if (new == NULL)
		return -ENOMEM;
	new->security = newsmack;
	commit_creds(new);
	return size;
}

/**
 * smack_unix_stream_connect - Smack access on UDS
 * @sock: one socket
 * @other: the other socket
 * @newsk: unused
 *
 * Return 0 if a subject with the smack of sock could access
 * an object with the smack of other, otherwise an error code
 */
static int smack_unix_stream_connect(struct socket *sock,
				     struct socket *other, struct sock *newsk)
{
	struct inode *sp = SOCK_INODE(sock);
	struct inode *op = SOCK_INODE(other);

	return smk_access(smk_of_inode(sp), smk_of_inode(op), MAY_READWRITE);
}

/**
 * smack_unix_may_send - Smack access on UDS
 * @sock: one socket
 * @other: the other socket
 *
 * Return 0 if a subject with the smack of sock could access
 * an object with the smack of other, otherwise an error code
 */
static int smack_unix_may_send(struct socket *sock, struct socket *other)
{
	struct inode *sp = SOCK_INODE(sock);
	struct inode *op = SOCK_INODE(other);

	return smk_access(smk_of_inode(sp), smk_of_inode(op), MAY_WRITE);
}

/**
 * smack_socket_sendmsg - Smack check based on destination host
 * @sock: the socket
 * @msg: the message
 * @size: the size of the message
 *
 * Return 0 if the current subject can write to the destination
 * host. This is only a question if the destination is a single
 * label host.
 */
static int smack_socket_sendmsg(struct socket *sock, struct msghdr *msg,
				int size)
{
	struct sockaddr_in *sip = (struct sockaddr_in *) msg->msg_name;

	/*
	 * Perfectly reasonable for this to be NULL
	 */
	if (sip == NULL || sip->sin_family != PF_INET)
		return 0;

	return smack_netlabel_send(sock->sk, sip);
}


/**
 * smack_from_secattr - Convert a netlabel attr.mls.lvl/attr.mls.cat pair to smack
 * @sap: netlabel secattr
 * @sip: where to put the result
 *
 * Copies a smack label into sip
 */
static void smack_from_secattr(struct netlbl_lsm_secattr *sap, char *sip)
{
	char smack[SMK_LABELLEN];
	char *sp;
	int pcat;

	if ((sap->flags & NETLBL_SECATTR_MLS_LVL) != 0) {
		/*
		 * Looks like a CIPSO packet.
		 * If there are flags but no level netlabel isn't
		 * behaving the way we expect it to.
		 *
		 * Get the categories, if any
		 * Without guidance regarding the smack value
		 * for the packet fall back on the network
		 * ambient value.
		 */
		memset(smack, '\0', SMK_LABELLEN);
		if ((sap->flags & NETLBL_SECATTR_MLS_CAT) != 0)
			for (pcat = -1;;) {
				pcat = netlbl_secattr_catmap_walk(
					sap->attr.mls.cat, pcat + 1);
				if (pcat < 0)
					break;
				smack_catset_bit(pcat, smack);
			}
		/*
		 * If it is CIPSO using smack direct mapping
		 * we are already done. WeeHee.
		 */
		if (sap->attr.mls.lvl == smack_cipso_direct) {
			memcpy(sip, smack, SMK_MAXLEN);
			return;
		}
		/*
		 * Look it up in the supplied table if it is not
		 * a direct mapping.
		 */
		smack_from_cipso(sap->attr.mls.lvl, smack, sip);
		return;
	}
	if ((sap->flags & NETLBL_SECATTR_SECID) != 0) {
		/*
		 * Looks like a fallback, which gives us a secid.
		 */
		sp = smack_from_secid(sap->attr.secid);
		/*
		 * This has got to be a bug because it is
		 * impossible to specify a fallback without
		 * specifying the label, which will ensure
		 * it has a secid, and the only way to get a
		 * secid is from a fallback.
		 */
		BUG_ON(sp == NULL);
		strncpy(sip, sp, SMK_MAXLEN);
		return;
	}
	/*
	 * Without guidance regarding the smack value
	 * for the packet fall back on the network
	 * ambient value.
	 */
	strncpy(sip, smack_net_ambient, SMK_MAXLEN);
	return;
}

/**
 * smack_socket_sock_rcv_skb - Smack packet delivery access check
 * @sk: socket
 * @skb: packet
 *
 * Returns 0 if the packet should be delivered, an error code otherwise
 */
static int smack_socket_sock_rcv_skb(struct sock *sk, struct sk_buff *skb)
{
	struct netlbl_lsm_secattr secattr;
	struct socket_smack *ssp = sk->sk_security;
	char smack[SMK_LABELLEN];
	char *csp;
	int rc;

	if (sk->sk_family != PF_INET && sk->sk_family != PF_INET6)
		return 0;

	/*
	 * Translate what netlabel gave us.
	 */
	netlbl_secattr_init(&secattr);

	rc = netlbl_skbuff_getattr(skb, sk->sk_family, &secattr);
	if (rc == 0) {
		smack_from_secattr(&secattr, smack);
		csp = smack;
	} else
		csp = smack_net_ambient;

	netlbl_secattr_destroy(&secattr);

	/*
	 * Receiving a packet requires that the other end
	 * be able to write here. Read access is not required.
	 * This is the simplist possible security model
	 * for networking.
	 */
	rc = smk_access(csp, ssp->smk_in, MAY_WRITE);
	if (rc != 0)
		netlbl_skbuff_err(skb, rc, 0);
	return rc;
}

/**
 * smack_socket_getpeersec_stream - pull in packet label
 * @sock: the socket
 * @optval: user's destination
 * @optlen: size thereof
 * @len: max thereof
 *
 * returns zero on success, an error code otherwise
 */
static int smack_socket_getpeersec_stream(struct socket *sock,
					  char __user *optval,
					  int __user *optlen, unsigned len)
{
	struct socket_smack *ssp;
	int slen;
	int rc = 0;

	ssp = sock->sk->sk_security;
	slen = strlen(ssp->smk_packet) + 1;

	if (slen > len)
		rc = -ERANGE;
	else if (copy_to_user(optval, ssp->smk_packet, slen) != 0)
		rc = -EFAULT;

	if (put_user(slen, optlen) != 0)
		rc = -EFAULT;

	return rc;
}


/**
 * smack_socket_getpeersec_dgram - pull in packet label
 * @sock: the socket
 * @skb: packet data
 * @secid: pointer to where to put the secid of the packet
 *
 * Sets the netlabel socket state on sk from parent
 */
static int smack_socket_getpeersec_dgram(struct socket *sock,
					 struct sk_buff *skb, u32 *secid)

{
	struct netlbl_lsm_secattr secattr;
	struct sock *sk;
	char smack[SMK_LABELLEN];
	int family = PF_INET;
	u32 s;
	int rc;

	/*
	 * Only works for families with packets.
	 */
	if (sock != NULL) {
		sk = sock->sk;
		if (sk->sk_family != PF_INET && sk->sk_family != PF_INET6)
			return 0;
		family = sk->sk_family;
	}
	/*
	 * Translate what netlabel gave us.
	 */
	netlbl_secattr_init(&secattr);
	rc = netlbl_skbuff_getattr(skb, family, &secattr);
	if (rc == 0)
		smack_from_secattr(&secattr, smack);
	netlbl_secattr_destroy(&secattr);

	/*
	 * Give up if we couldn't get anything
	 */
	if (rc != 0)
		return rc;

	s = smack_to_secid(smack);
	if (s == 0)
		return -EINVAL;

	*secid = s;
	return 0;
}

/**
 * smack_sock_graft - Initialize a newly created socket with an existing sock
 * @sk: child sock
 * @parent: parent socket
 *
 * Set the smk_{in,out} state of an existing sock based on the process that
 * is creating the new socket.
 */
static void smack_sock_graft(struct sock *sk, struct socket *parent)
{
	struct socket_smack *ssp;

	if (sk == NULL ||
	    (sk->sk_family != PF_INET && sk->sk_family != PF_INET6))
		return;

	ssp = sk->sk_security;
	ssp->smk_in = ssp->smk_out = current_security();
	/* cssp->smk_packet is already set in smack_inet_csk_clone() */
}

/**
 * smack_inet_conn_request - Smack access check on connect
 * @sk: socket involved
 * @skb: packet
 * @req: unused
 *
 * Returns 0 if a task with the packet label could write to
 * the socket, otherwise an error code
 */
static int smack_inet_conn_request(struct sock *sk, struct sk_buff *skb,
				   struct request_sock *req)
{
	u16 family = sk->sk_family;
	struct socket_smack *ssp = sk->sk_security;
	struct netlbl_lsm_secattr secattr;
	struct sockaddr_in addr;
	struct iphdr *hdr;
	char smack[SMK_LABELLEN];
	int rc;

	/* handle mapped IPv4 packets arriving via IPv6 sockets */
	if (family == PF_INET6 && skb->protocol == htons(ETH_P_IP))
		family = PF_INET;

	netlbl_secattr_init(&secattr);
	rc = netlbl_skbuff_getattr(skb, family, &secattr);
	if (rc == 0)
		smack_from_secattr(&secattr, smack);
	else
		strncpy(smack, smack_known_huh.smk_known, SMK_MAXLEN);
	netlbl_secattr_destroy(&secattr);

	/*
	 * Receiving a packet requires that the other end be able to write
	 * here. Read access is not required.
	 */
	rc = smk_access(smack, ssp->smk_in, MAY_WRITE);
	if (rc != 0)
		return rc;

	/*
	 * Save the peer's label in the request_sock so we can later setup
	 * smk_packet in the child socket so that SO_PEERCRED can report it.
	 */
	req->peer_secid = smack_to_secid(smack);

	/*
	 * We need to decide if we want to label the incoming connection here
	 * if we do we only need to label the request_sock and the stack will
	 * propogate the wire-label to the sock when it is created.
	 */
	hdr = ip_hdr(skb);
	addr.sin_addr.s_addr = hdr->saddr;
	rcu_read_lock();
	if (smack_host_label(&addr) == NULL) {
		rcu_read_unlock();
		netlbl_secattr_init(&secattr);
		smack_to_secattr(smack, &secattr);
		rc = netlbl_req_setattr(req, &secattr);
		netlbl_secattr_destroy(&secattr);
	} else {
		rcu_read_unlock();
		netlbl_req_delattr(req);
	}

	return rc;
}

/**
 * smack_inet_csk_clone - Copy the connection information to the new socket
 * @sk: the new socket
 * @req: the connection's request_sock
 *
 * Transfer the connection's peer label to the newly created socket.
 */
static void smack_inet_csk_clone(struct sock *sk,
				 const struct request_sock *req)
{
	struct socket_smack *ssp = sk->sk_security;
	char *smack;

	if (req->peer_secid != 0) {
		smack = smack_from_secid(req->peer_secid);
		strncpy(ssp->smk_packet, smack, SMK_MAXLEN);
	} else
		ssp->smk_packet[0] = '\0';
}

/*
 * Key management security hooks
 *
 * Casey has not tested key support very heavily.
 * The permission check is most likely too restrictive.
 * If you care about keys please have a look.
 */
#ifdef CONFIG_KEYS

/**
 * smack_key_alloc - Set the key security blob
 * @key: object
 * @cred: the credentials to use
 * @flags: unused
 *
 * No allocation required
 *
 * Returns 0
 */
static int smack_key_alloc(struct key *key, const struct cred *cred,
			   unsigned long flags)
{
	key->security = cred->security;
	return 0;
}

/**
 * smack_key_free - Clear the key security blob
 * @key: the object
 *
 * Clear the blob pointer
 */
static void smack_key_free(struct key *key)
{
	key->security = NULL;
}

/*
 * smack_key_permission - Smack access on a key
 * @key_ref: gets to the object
 * @cred: the credentials to use
 * @perm: unused
 *
 * Return 0 if the task has read and write to the object,
 * an error code otherwise
 */
static int smack_key_permission(key_ref_t key_ref,
				const struct cred *cred, key_perm_t perm)
{
	struct key *keyp;

	keyp = key_ref_to_ptr(key_ref);
	if (keyp == NULL)
		return -EINVAL;
	/*
	 * If the key hasn't been initialized give it access so that
	 * it may do so.
	 */
	if (keyp->security == NULL)
		return 0;
	/*
	 * This should not occur
	 */
	if (cred->security == NULL)
		return -EACCES;

	return smk_access(cred->security, keyp->security, MAY_READWRITE);
}
#endif /* CONFIG_KEYS */

/*
 * Smack Audit hooks
 *
 * Audit requires a unique representation of each Smack specific
 * rule. This unique representation is used to distinguish the
 * object to be audited from remaining kernel objects and also
 * works as a glue between the audit hooks.
 *
 * Since repository entries are added but never deleted, we'll use
 * the smack_known label address related to the given audit rule as
 * the needed unique representation. This also better fits the smack
 * model where nearly everything is a label.
 */
#ifdef CONFIG_AUDIT

/**
 * smack_audit_rule_init - Initialize a smack audit rule
 * @field: audit rule fields given from user-space (audit.h)
 * @op: required testing operator (=, !=, >, <, ...)
 * @rulestr: smack label to be audited
 * @vrule: pointer to save our own audit rule representation
 *
 * Prepare to audit cases where (@field @op @rulestr) is true.
 * The label to be audited is created if necessay.
 */
static int smack_audit_rule_init(u32 field, u32 op, char *rulestr, void **vrule)
{
	char **rule = (char **)vrule;
	*rule = NULL;

	if (field != AUDIT_SUBJ_USER && field != AUDIT_OBJ_USER)
		return -EINVAL;

	if (op != Audit_equal && op != Audit_not_equal)
		return -EINVAL;

	*rule = smk_import(rulestr, 0);

	return 0;
}

/**
 * smack_audit_rule_known - Distinguish Smack audit rules
 * @krule: rule of interest, in Audit kernel representation format
 *
 * This is used to filter Smack rules from remaining Audit ones.
 * If it's proved that this rule belongs to us, the
 * audit_rule_match hook will be called to do the final judgement.
 */
static int smack_audit_rule_known(struct audit_krule *krule)
{
	struct audit_field *f;
	int i;

	for (i = 0; i < krule->field_count; i++) {
		f = &krule->fields[i];

		if (f->type == AUDIT_SUBJ_USER || f->type == AUDIT_OBJ_USER)
			return 1;
	}

	return 0;
}

/**
 * smack_audit_rule_match - Audit given object ?
 * @secid: security id for identifying the object to test
 * @field: audit rule flags given from user-space
 * @op: required testing operator
 * @vrule: smack internal rule presentation
 * @actx: audit context associated with the check
 *
 * The core Audit hook. It's used to take the decision of
 * whether to audit or not to audit a given object.
 */
static int smack_audit_rule_match(u32 secid, u32 field, u32 op, void *vrule,
				  struct audit_context *actx)
{
	char *smack;
	char *rule = vrule;

	if (!rule) {
		audit_log(actx, GFP_KERNEL, AUDIT_SELINUX_ERR,
			  "Smack: missing rule\n");
		return -ENOENT;
	}

	if (field != AUDIT_SUBJ_USER && field != AUDIT_OBJ_USER)
		return 0;

	smack = smack_from_secid(secid);

	/*
	 * No need to do string comparisons. If a match occurs,
	 * both pointers will point to the same smack_known
	 * label.
	 */
	if (op == Audit_equal)
		return (rule == smack);
	if (op == Audit_not_equal)
		return (rule != smack);

	return 0;
}

/**
 * smack_audit_rule_free - free smack rule representation
 * @vrule: rule to be freed.
 *
 * No memory was allocated.
 */
static void smack_audit_rule_free(void *vrule)
{
	/* No-op */
}

#endif /* CONFIG_AUDIT */

/**
 * smack_secid_to_secctx - return the smack label for a secid
 * @secid: incoming integer
 * @secdata: destination
 * @seclen: how long it is
 *
 * Exists for networking code.
 */
static int smack_secid_to_secctx(u32 secid, char **secdata, u32 *seclen)
{
	char *sp = smack_from_secid(secid);

	*secdata = sp;
	*seclen = strlen(sp);
	return 0;
}

/**
 * smack_secctx_to_secid - return the secid for a smack label
 * @secdata: smack label
 * @seclen: how long result is
 * @secid: outgoing integer
 *
 * Exists for audit and networking code.
 */
static int smack_secctx_to_secid(const char *secdata, u32 seclen, u32 *secid)
{
	*secid = smack_to_secid(secdata);
	return 0;
}

/**
 * smack_release_secctx - don't do anything.
 * @secdata: unused
 * @seclen: unused
 *
 * Exists to make sure nothing gets done, and properly
 */
static void smack_release_secctx(char *secdata, u32 seclen)
{
}

struct security_operations smack_ops = {
	.name =				"smack",

	.ptrace_may_access =		smack_ptrace_may_access,
	.ptrace_traceme =		smack_ptrace_traceme,
	.capget = 			cap_capget,
	.capset = 			cap_capset,
	.capable = 			cap_capable,
	.syslog = 			smack_syslog,
	.settime = 			cap_settime,
	.vm_enough_memory = 		cap_vm_enough_memory,

	.bprm_set_creds = 		cap_bprm_set_creds,
	.bprm_secureexec = 		cap_bprm_secureexec,

	.sb_alloc_security = 		smack_sb_alloc_security,
	.sb_free_security = 		smack_sb_free_security,
	.sb_copy_data = 		smack_sb_copy_data,
	.sb_kern_mount = 		smack_sb_kern_mount,
	.sb_statfs = 			smack_sb_statfs,
	.sb_mount = 			smack_sb_mount,
	.sb_umount = 			smack_sb_umount,

	.inode_alloc_security = 	smack_inode_alloc_security,
	.inode_free_security = 		smack_inode_free_security,
	.inode_init_security = 		smack_inode_init_security,
	.inode_link = 			smack_inode_link,
	.inode_unlink = 		smack_inode_unlink,
	.inode_rmdir = 			smack_inode_rmdir,
	.inode_rename = 		smack_inode_rename,
	.inode_permission = 		smack_inode_permission,
	.inode_setattr = 		smack_inode_setattr,
	.inode_getattr = 		smack_inode_getattr,
	.inode_setxattr = 		smack_inode_setxattr,
	.inode_post_setxattr = 		smack_inode_post_setxattr,
	.inode_getxattr = 		smack_inode_getxattr,
	.inode_removexattr = 		smack_inode_removexattr,
	.inode_need_killpriv =		cap_inode_need_killpriv,
	.inode_killpriv =		cap_inode_killpriv,
	.inode_getsecurity = 		smack_inode_getsecurity,
	.inode_setsecurity = 		smack_inode_setsecurity,
	.inode_listsecurity = 		smack_inode_listsecurity,
	.inode_getsecid =		smack_inode_getsecid,

	.file_permission = 		smack_file_permission,
	.file_alloc_security = 		smack_file_alloc_security,
	.file_free_security = 		smack_file_free_security,
	.file_ioctl = 			smack_file_ioctl,
	.file_lock = 			smack_file_lock,
	.file_fcntl = 			smack_file_fcntl,
	.file_set_fowner = 		smack_file_set_fowner,
	.file_send_sigiotask = 		smack_file_send_sigiotask,
	.file_receive = 		smack_file_receive,

	.cred_free =			smack_cred_free,
	.cred_prepare =			smack_cred_prepare,
	.cred_commit =			smack_cred_commit,
	.kernel_act_as =		smack_kernel_act_as,
	.kernel_create_files_as =	smack_kernel_create_files_as,
	.task_fix_setuid =		cap_task_fix_setuid,
	.task_setpgid = 		smack_task_setpgid,
	.task_getpgid = 		smack_task_getpgid,
	.task_getsid = 			smack_task_getsid,
	.task_getsecid = 		smack_task_getsecid,
	.task_setnice = 		smack_task_setnice,
	.task_setioprio = 		smack_task_setioprio,
	.task_getioprio = 		smack_task_getioprio,
	.task_setscheduler = 		smack_task_setscheduler,
	.task_getscheduler = 		smack_task_getscheduler,
	.task_movememory = 		smack_task_movememory,
	.task_kill = 			smack_task_kill,
	.task_wait = 			smack_task_wait,
	.task_to_inode = 		smack_task_to_inode,
	.task_prctl =			cap_task_prctl,

	.ipc_permission = 		smack_ipc_permission,
	.ipc_getsecid =			smack_ipc_getsecid,

	.msg_msg_alloc_security = 	smack_msg_msg_alloc_security,
	.msg_msg_free_security = 	smack_msg_msg_free_security,

	.msg_queue_alloc_security = 	smack_msg_queue_alloc_security,
	.msg_queue_free_security = 	smack_msg_queue_free_security,
	.msg_queue_associate = 		smack_msg_queue_associate,
	.msg_queue_msgctl = 		smack_msg_queue_msgctl,
	.msg_queue_msgsnd = 		smack_msg_queue_msgsnd,
	.msg_queue_msgrcv = 		smack_msg_queue_msgrcv,

	.shm_alloc_security = 		smack_shm_alloc_security,
	.shm_free_security = 		smack_shm_free_security,
	.shm_associate = 		smack_shm_associate,
	.shm_shmctl = 			smack_shm_shmctl,
	.shm_shmat = 			smack_shm_shmat,

	.sem_alloc_security = 		smack_sem_alloc_security,
	.sem_free_security = 		smack_sem_free_security,
	.sem_associate = 		smack_sem_associate,
	.sem_semctl = 			smack_sem_semctl,
	.sem_semop = 			smack_sem_semop,

	.netlink_send =			cap_netlink_send,
	.netlink_recv = 		cap_netlink_recv,

	.d_instantiate = 		smack_d_instantiate,

	.getprocattr = 			smack_getprocattr,
	.setprocattr = 			smack_setprocattr,

	.unix_stream_connect = 		smack_unix_stream_connect,
	.unix_may_send = 		smack_unix_may_send,

	.socket_post_create = 		smack_socket_post_create,
	.socket_connect =		smack_socket_connect,
	.socket_sendmsg =		smack_socket_sendmsg,
	.socket_sock_rcv_skb = 		smack_socket_sock_rcv_skb,
	.socket_getpeersec_stream =	smack_socket_getpeersec_stream,
	.socket_getpeersec_dgram =	smack_socket_getpeersec_dgram,
	.sk_alloc_security = 		smack_sk_alloc_security,
	.sk_free_security = 		smack_sk_free_security,
	.sock_graft = 			smack_sock_graft,
	.inet_conn_request = 		smack_inet_conn_request,
	.inet_csk_clone =		smack_inet_csk_clone,

 /* key management security hooks */
#ifdef CONFIG_KEYS
	.key_alloc = 			smack_key_alloc,
	.key_free = 			smack_key_free,
	.key_permission = 		smack_key_permission,
#endif /* CONFIG_KEYS */

 /* Audit hooks */
#ifdef CONFIG_AUDIT
	.audit_rule_init =		smack_audit_rule_init,
	.audit_rule_known =		smack_audit_rule_known,
	.audit_rule_match =		smack_audit_rule_match,
	.audit_rule_free =		smack_audit_rule_free,
#endif /* CONFIG_AUDIT */

	.secid_to_secctx = 		smack_secid_to_secctx,
	.secctx_to_secid = 		smack_secctx_to_secid,
	.release_secctx = 		smack_release_secctx,
};


static __init void init_smack_know_list(void)
{
	list_add(&smack_known_huh.list, &smack_known_list);
	list_add(&smack_known_hat.list, &smack_known_list);
	list_add(&smack_known_star.list, &smack_known_list);
	list_add(&smack_known_floor.list, &smack_known_list);
	list_add(&smack_known_invalid.list, &smack_known_list);
	list_add(&smack_known_web.list, &smack_known_list);
}

/**
 * smack_init - initialize the smack system
 *
 * Returns 0
 */
static __init int smack_init(void)
{
	struct cred *cred;

	if (!security_module_enable(&smack_ops))
		return 0;

	printk(KERN_INFO "Smack:  Initializing.\n");

	/*
	 * Set the security state for the initial task.
	 */
	cred = (struct cred *) current->cred;
	cred->security = &smack_known_floor.smk_known;

	/* initilize the smack_know_list */
	init_smack_know_list();
	/*
	 * Initialize locks
	 */
	spin_lock_init(&smack_known_huh.smk_cipsolock);
	spin_lock_init(&smack_known_hat.smk_cipsolock);
	spin_lock_init(&smack_known_star.smk_cipsolock);
	spin_lock_init(&smack_known_floor.smk_cipsolock);
	spin_lock_init(&smack_known_invalid.smk_cipsolock);

	/*
	 * Register with LSM
	 */
	if (register_security(&smack_ops))
		panic("smack: Unable to register with kernel.\n");

	return 0;
}

/*
 * Smack requires early initialization in order to label
 * all processes and objects when they are created.
 */
security_initcall(smack_init);<|MERGE_RESOLUTION|>--- conflicted
+++ resolved
@@ -609,17 +609,12 @@
 	    strcmp(name, XATTR_NAME_SMACKIPOUT) == 0) {
 		if (!capable(CAP_MAC_ADMIN))
 			rc = -EPERM;
-<<<<<<< HEAD
-		/* a label cannot be void and cannot begin with '-' */
-		if (size == 0 || (size > 0 && ((char *)value)[0] == '-'))
-=======
 		/*
 		 * check label validity here so import wont fail on
 		 * post_setxattr
 		 */
 		if (size == 0 || size >= SMK_LABELLEN ||
 		    smk_import(value, size) == NULL)
->>>>>>> 6574612f
 			rc = -EINVAL;
 	} else
 		rc = cap_inode_setxattr(dentry, name, value, size, flags);
